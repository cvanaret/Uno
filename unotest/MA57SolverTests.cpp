--- conflicted
+++ resolved
@@ -27,16 +27,10 @@
 }
 
 TEST(MA57Solver, SystemSize5) {
-<<<<<<< HEAD
    const COOSymmetricMatrix<size_t, double> matrix = create_matrix();
-   const std::vector<double> rhs = create_rhs();
-   std::vector<double> result(n, 0.);
-=======
-   const COOSymmetricMatrix<double> matrix = create_matrix();
    const Vector<double> rhs = create_rhs();
    Vector<double> result(n);
    result.fill(0.);
->>>>>>> 49aa5835
 
    MA57Solver solver(n, nnz);
    const bool from_scratch = true;
