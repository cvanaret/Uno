# Copyright (c) 2018-2024 Charlie Vanaret
# Licensed under the MIT license. See LICENSE file in the project directory for details.

cmake_minimum_required(VERSION 3.7)
if(${CMAKE_VERSION} VERSION_LESS 3.12)
	cmake_policy(VERSION ${CMAKE_MAJOR_VERSION}.${CMAKE_MINOR_VERSION})
endif()

# define the project name
project(Uno VERSION 1.0
			DESCRIPTION "Uno (Unifying Nonlinear Optimization)"
            LANGUAGES CXX C Fortran)

# set C++17 and enable other languages
set(CMAKE_CXX_STANDARD 17)
enable_language(CXX C Fortran)

set(CMAKE_CXX_FLAGS "-Wall -Wextra -Wnon-virtual-dtor -pedantic -Wunused-value -Wconversion -Wmaybe-uninitialized")
set(CMAKE_CXX_FLAGS_DEBUG "-pg")
set(CMAKE_CXX_FLAGS_RELEASE "-O3 -DNDEBUG") # disable asserts

# optional Gtest
option(WITH_GTEST "Enable GoogleTest" OFF)
message(STATUS "GoogleTest: WITH_GTEST=${WITH_GTEST}")

# directories
set(DIRECTORIES uno)

# source files
file(GLOB UNO_SOURCE_FILES
    uno/Uno.cpp
    uno/ingredients/globalization_mechanism/*.cpp
    uno/ingredients/globalization_strategy/*.cpp
<<<<<<< HEAD
    uno/ingredients/constraint_relaxation_strategy/*.cpp
    uno/ingredients/subproblem/*.cpp
    uno/ingredients/subproblem/active_set/*.cpp
    uno/ingredients/subproblem/interior_point/*.cpp
=======
    uno/ingredients/globalization_strategy/filter_method/*.cpp
    uno/ingredients/globalization_strategy/filter_method/filter/*.cpp
    uno/ingredients/constraint_relaxation_strategy/*.cpp
    uno/ingredients/subproblem/*.cpp
    uno/ingredients/subproblem/inequality_constrained_methods/*.cpp
    uno/ingredients/subproblem/interior_point_methods/*.cpp
    uno/model/*.cpp
>>>>>>> 8f8c01c1
    uno/optimization/*.cpp
    uno/preprocessing/*.cpp
    uno/tools/*.cpp
)

<<<<<<< HEAD
# find libraries
set(LIBRARIES "")
set(OPTIONAL_LIBRARIES amplsolver ma57 metis bqpd CACHE STRING "Optional libraries")
set(REQUIRED_LIBRARIES dl blas lapack)

# automatic detection of optional libraries
foreach(library_name IN LISTS OPTIONAL_LIBRARIES)
	find_library(${library_name} ${library_name})
	# ${library_name} is the name of the library(e.g. ma57)
	# ${${library_name}} is the path of the library if found, otherwise ${library_name}-NOTFOUND
	if(${${library_name}} STREQUAL "${library_name}-NOTFOUND")
		message(WARNING "Optional library ${library_name} was not found. Use ccmake to configure its path.")
	else()
		# add the library
		list(APPEND LIBRARIES ${${library_name}})
		# add a preprocessor definition
		string(TOUPPER ${library_name} library_name_upper)
		add_definitions("-D HAS_${library_name_upper}")
		# include the corresponding directory
		get_filename_component(directory ${${library_name}} DIRECTORY)
		include_directories(${directory})
        message(STATUS "Library ${library_name} was found")
        
        # add the corresponding sources
        if(${library_name} STREQUAL amplsolver)
            list(APPEND UNO_SOURCE_FILES uno/interfaces/AMPL/AMPLModel.cpp)
        elseif(${library_name} STREQUAL bqpd)
            list(APPEND UNO_SOURCE_FILES uno/solvers/QP/BQPDSolver.cpp uno/solvers/QP/wdotd.f)
        elseif(${library_name} STREQUAL ma57)
            list(APPEND UNO_SOURCE_FILES uno/solvers/linear/MA57Solver.cpp)
        endif()
	endif()
endforeach(library_name)

# automatic detection of required libraries
foreach(library_name IN LISTS REQUIRED_LIBRARIES)
	find_library(${library_name} ${library_name})
	# ${library_name} is the name of the library(e.g. blas)
	# ${${library_name}} is the path of the library if found, otherwise ${library_name}-NOTFOUND
	if(${${library_name}} STREQUAL "${library_name}-NOTFOUND")
		message(FATAL_ERROR "Required library ${library_name} was not found. Use ccmake to configure its path.")
	else()
		# add the library
		list(APPEND LIBRARIES ${${library_name}})
	endif()
endforeach(library_name)
find_package(OpenMP REQUIRED)
list(APPEND LIBRARIES OpenMP::OpenMP_CXX)

#######
# Uno #
#######
=======
#########################
# external dependencies #
#########################
set(LIBRARIES "")

# function that links an existing library to Uno
function(link_to_uno library_name library_path)
   # add the library
   set(LIBRARIES ${LIBRARIES} ${library_path} PARENT_SCOPE)
   # add a preprocessor definition
   string(TOUPPER ${library_name} library_name_upper)
   add_definitions("-D HAS_${library_name_upper}")
   # include the corresponding directory
   get_filename_component(directory ${library_path} DIRECTORY)
   set(DIRECTORIES ${DIRECTORIES} ${directory} PARENT_SCOPE)
   message(STATUS "Library ${library_name} was found.")
endfunction()

# detect optional libraries: ma57 metis bqpd
find_library(ma57 NAMES ma57 hsl)
if(${ma57} STREQUAL "ma57-NOTFOUND")
   message(WARNING "Optional library MA57 was not found.")
else()
   list(APPEND UNO_SOURCE_FILES uno/solvers/linear/MA57Solver.cpp)
   link_to_uno(ma57 ${ma57})
endif()

find_library(metis metis)
if(${metis} STREQUAL "metis-NOTFOUND")
   message(WARNING "Optional library METIS was not found.")
else()
   link_to_uno(metis ${metis})
endif()

find_library(bqpd bqpd)
if(${bqpd} STREQUAL "bqpd-NOTFOUND")
   message(WARNING "Optional library BQPD was not found.")
else()
   list(APPEND UNO_SOURCE_FILES uno/solvers/QP/BQPDSolver.cpp uno/solvers/QP/wdotd.f)
   link_to_uno(bqpd ${bqpd})
endif()

# detection of required libraries
find_library(dl dl REQUIRED)
list(APPEND LIBRARIES ${dl})

find_library(blas blas REQUIRED)
list(APPEND LIBRARIES ${blas})

find_library(lapack lapack REQUIRED)
list(APPEND LIBRARIES ${lapack})

find_package(OpenMP REQUIRED)
list(APPEND LIBRARIES OpenMP::OpenMP_CXX)

###############
# Uno library #
###############
>>>>>>> 8f8c01c1
add_library(uno STATIC ${UNO_SOURCE_FILES})
target_include_directories(uno PUBLIC ${DIRECTORIES})

# link the libraries
target_link_libraries(uno PUBLIC ${LIBRARIES})

# copy the option file
file(COPY ${CMAKE_CURRENT_SOURCE_DIR}/uno.options DESTINATION ${CMAKE_CURRENT_BINARY_DIR})

<<<<<<< HEAD
#############
# C wrapper #
#############
file(GLOB UNO_C_WRAPPER_SOURCE_FILES
    uno/interfaces/C/*.cpp
)
add_library(uno_C_wrapper SHARED ${UNO_C_WRAPPER_SOURCE_FILES})
target_link_libraries(uno_C_wrapper PUBLIC uno)

#############
# AMPL main #
#############
add_executable(uno_ampl uno/main.cpp)
target_link_libraries(uno_ampl PUBLIC uno)
=======
######################
# optional AMPL main #
######################
find_library(amplsolver amplsolver)
if(${amplsolver} STREQUAL "amplsolver-NOTFOUND")
   message(WARNING "Optional library amplsolver (ASL) was not found.")
else()
   message(STATUS "Library amplsolver was found.")
   add_executable(uno_ampl uno/interfaces/AMPL/AMPLModel.cpp uno/main.cpp)
   
   target_link_libraries(uno_ampl PUBLIC uno ${amplsolver})
   add_definitions("-D HAS_AMPLSOLVER")
   # include the corresponding directory
   get_filename_component(directory ${amplsolver} DIRECTORY)
   include_directories(${directory})
endif()
>>>>>>> 8f8c01c1

##################################
# optional GoogleTest unit tests #
##################################
if(WITH_GTEST)
    find_package(GTest CONFIG REQUIRED)
    if(NOT ${GTest}_DIR STREQUAL "${GTest}-NOTFOUND")
        file(GLOB TESTS_UNO_SOURCE_FILES
            unotest/*.cpp
        )
        add_executable(run_unotest ${TESTS_UNO_SOURCE_FILES})
        target_link_libraries(run_unotest PUBLIC GTest::gtest uno)
    endif()
endif()<|MERGE_RESOLUTION|>--- conflicted
+++ resolved
@@ -31,12 +31,10 @@
     uno/Uno.cpp
     uno/ingredients/globalization_mechanism/*.cpp
     uno/ingredients/globalization_strategy/*.cpp
-<<<<<<< HEAD
     uno/ingredients/constraint_relaxation_strategy/*.cpp
     uno/ingredients/subproblem/*.cpp
     uno/ingredients/subproblem/active_set/*.cpp
     uno/ingredients/subproblem/interior_point/*.cpp
-=======
     uno/ingredients/globalization_strategy/filter_method/*.cpp
     uno/ingredients/globalization_strategy/filter_method/filter/*.cpp
     uno/ingredients/constraint_relaxation_strategy/*.cpp
@@ -44,66 +42,11 @@
     uno/ingredients/subproblem/inequality_constrained_methods/*.cpp
     uno/ingredients/subproblem/interior_point_methods/*.cpp
     uno/model/*.cpp
->>>>>>> 8f8c01c1
     uno/optimization/*.cpp
     uno/preprocessing/*.cpp
     uno/tools/*.cpp
 )
 
-<<<<<<< HEAD
-# find libraries
-set(LIBRARIES "")
-set(OPTIONAL_LIBRARIES amplsolver ma57 metis bqpd CACHE STRING "Optional libraries")
-set(REQUIRED_LIBRARIES dl blas lapack)
-
-# automatic detection of optional libraries
-foreach(library_name IN LISTS OPTIONAL_LIBRARIES)
-	find_library(${library_name} ${library_name})
-	# ${library_name} is the name of the library(e.g. ma57)
-	# ${${library_name}} is the path of the library if found, otherwise ${library_name}-NOTFOUND
-	if(${${library_name}} STREQUAL "${library_name}-NOTFOUND")
-		message(WARNING "Optional library ${library_name} was not found. Use ccmake to configure its path.")
-	else()
-		# add the library
-		list(APPEND LIBRARIES ${${library_name}})
-		# add a preprocessor definition
-		string(TOUPPER ${library_name} library_name_upper)
-		add_definitions("-D HAS_${library_name_upper}")
-		# include the corresponding directory
-		get_filename_component(directory ${${library_name}} DIRECTORY)
-		include_directories(${directory})
-        message(STATUS "Library ${library_name} was found")
-        
-        # add the corresponding sources
-        if(${library_name} STREQUAL amplsolver)
-            list(APPEND UNO_SOURCE_FILES uno/interfaces/AMPL/AMPLModel.cpp)
-        elseif(${library_name} STREQUAL bqpd)
-            list(APPEND UNO_SOURCE_FILES uno/solvers/QP/BQPDSolver.cpp uno/solvers/QP/wdotd.f)
-        elseif(${library_name} STREQUAL ma57)
-            list(APPEND UNO_SOURCE_FILES uno/solvers/linear/MA57Solver.cpp)
-        endif()
-	endif()
-endforeach(library_name)
-
-# automatic detection of required libraries
-foreach(library_name IN LISTS REQUIRED_LIBRARIES)
-	find_library(${library_name} ${library_name})
-	# ${library_name} is the name of the library(e.g. blas)
-	# ${${library_name}} is the path of the library if found, otherwise ${library_name}-NOTFOUND
-	if(${${library_name}} STREQUAL "${library_name}-NOTFOUND")
-		message(FATAL_ERROR "Required library ${library_name} was not found. Use ccmake to configure its path.")
-	else()
-		# add the library
-		list(APPEND LIBRARIES ${${library_name}})
-	endif()
-endforeach(library_name)
-find_package(OpenMP REQUIRED)
-list(APPEND LIBRARIES OpenMP::OpenMP_CXX)
-
-#######
-# Uno #
-#######
-=======
 #########################
 # external dependencies #
 #########################
@@ -162,7 +105,6 @@
 ###############
 # Uno library #
 ###############
->>>>>>> 8f8c01c1
 add_library(uno STATIC ${UNO_SOURCE_FILES})
 target_include_directories(uno PUBLIC ${DIRECTORIES})
 
@@ -172,7 +114,6 @@
 # copy the option file
 file(COPY ${CMAKE_CURRENT_SOURCE_DIR}/uno.options DESTINATION ${CMAKE_CURRENT_BINARY_DIR})
 
-<<<<<<< HEAD
 #############
 # C wrapper #
 #############
@@ -182,12 +123,6 @@
 add_library(uno_C_wrapper SHARED ${UNO_C_WRAPPER_SOURCE_FILES})
 target_link_libraries(uno_C_wrapper PUBLIC uno)
 
-#############
-# AMPL main #
-#############
-add_executable(uno_ampl uno/main.cpp)
-target_link_libraries(uno_ampl PUBLIC uno)
-=======
 ######################
 # optional AMPL main #
 ######################
@@ -204,7 +139,6 @@
    get_filename_component(directory ${amplsolver} DIRECTORY)
    include_directories(${directory})
 endif()
->>>>>>> 8f8c01c1
 
 ##################################
 # optional GoogleTest unit tests #
