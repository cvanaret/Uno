--- conflicted
+++ resolved
@@ -55,16 +55,9 @@
 
 // implementation
 
-<<<<<<< HEAD
 template <typename IndexType, typename ElementType>
-SymmetricMatrix<IndexType, ElementType>::SymmetricMatrix(size_t max_dimension, size_t original_capacity, bool use_regularization):
-      Matrix<IndexType, ElementType>(),
-      dimension(max_dimension),
-=======
-template <typename ElementType>
-SymmetricMatrix<ElementType>::SymmetricMatrix(size_t dimension, size_t original_capacity, bool use_regularization) :
+SymmetricMatrix<IndexType, ElementType>::SymmetricMatrix(size_t dimension, size_t original_capacity, bool use_regularization) :
       dimension(dimension),
->>>>>>> c34d0bd7
       // if regularization is used, allocate the necessary space
       capacity(original_capacity + (use_regularization ? dimension : 0)),
       use_regularization(use_regularization) {
