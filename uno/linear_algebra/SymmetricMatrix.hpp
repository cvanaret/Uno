--- conflicted
+++ resolved
@@ -55,15 +55,9 @@
    // build the matrix incrementally
    virtual void insert(ElementType element, IndexType row_index, IndexType column_index) = 0;
    // this method will be used by the CSCSymmetricMatrix subclass
-<<<<<<< HEAD
    virtual void finalize_column(IndexType column_index) = 0;
-   [[nodiscard]] virtual ElementType smallest_diagonal_entry() const = 0;
+   [[nodiscard]] virtual ElementType smallest_diagonal_entry(size_t max_dimension) const = 0;
    virtual void set_regularization(const std::function<ElementType(IndexType /*index*/)>& regularization_function) = 0;
-=======
-   virtual void finalize_column(size_t column_index) = 0;
-   [[nodiscard]] virtual ElementType smallest_diagonal_entry(size_t max_dimension) const = 0;
-   virtual void set_regularization(const std::function<ElementType(size_t /*index*/)>& regularization_function) = 0;
->>>>>>> d488f60c
 
    [[nodiscard]] iterator begin() const { return iterator(*this, IndexType(0), IndexType(0)); }
    [[nodiscard]] iterator end() const { return iterator(*this, IndexType(this->dimension), IndexType(this->number_nonzeros)); }
