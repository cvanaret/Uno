--- conflicted
+++ resolved
@@ -17,10 +17,10 @@
 public:
    class iterator {
    public:
-      iterator(const SymmetricMatrix<IndexType, ElementType>& matrix, size_t column_index, size_t nonzero_index):
+      iterator(const SymmetricMatrix<IndexType, ElementType>& matrix, IndexType column_index, IndexType nonzero_index):
          matrix(matrix), column_index(column_index), nonzero_index(nonzero_index) { }
 
-      [[nodiscard]] std::tuple<size_t, size_t, ElementType> operator*() const {
+      [[nodiscard]] std::tuple<IndexType, IndexType, ElementType> operator*() const {
          return this->matrix.dereference_iterator(this->column_index, this->nonzero_index);
       }
 
@@ -35,8 +35,8 @@
 
    protected:
       const SymmetricMatrix<IndexType, ElementType>& matrix;
-      size_t column_index;
-      size_t nonzero_index;
+      IndexType column_index;
+      IndexType nonzero_index;
    };
 
    using value_type = ElementType;
@@ -49,19 +49,8 @@
    virtual ~SymmetricMatrix() = default;
 
    virtual void reset();
-<<<<<<< HEAD
-
-   [[nodiscard]] size_t number_rows() const;
-   [[nodiscard]] size_t number_columns() const;
-
-   template <typename VectorType, typename ResultType>
-   void product(const VectorType& vector, ResultType& result) const;
-
-   [[nodiscard]] ElementType quadratic_product(const std::vector<ElementType>& x, const std::vector<ElementType>& y) const;
-=======
    template <typename Vector1, typename Vector2>
    ElementType quadratic_product(const Vector1& x, const Vector2& y) const;
->>>>>>> 49aa5835
 
    // build the matrix incrementally
    virtual void insert(ElementType element, IndexType row_index, IndexType column_index) = 0;
@@ -70,8 +59,8 @@
    [[nodiscard]] virtual ElementType smallest_diagonal_entry() const = 0;
    virtual void set_regularization(const std::function<ElementType(IndexType /*index*/)>& regularization_function) = 0;
 
-   [[nodiscard]] iterator begin() const { return iterator(*this, 0, 0); }
-   [[nodiscard]] iterator end() const { return iterator(*this, this->dimension, this->number_nonzeros); }
+   [[nodiscard]] iterator begin() const { return iterator(*this, IndexType(0), IndexType(0)); }
+   [[nodiscard]] iterator end() const { return iterator(*this, IndexType(this->dimension), IndexType(this->number_nonzeros)); }
 
    [[nodiscard]] const ElementType* data_raw_pointer() const;
 
@@ -85,8 +74,8 @@
    const bool use_regularization;
 
    // virtual iterator functions
-   [[nodiscard]] virtual std::tuple<size_t, size_t, ElementType> dereference_iterator(size_t column_index, size_t nonzero_index) const = 0;
-   virtual void increment_iterator(size_t& column_index, size_t& nonzero_index) const = 0;
+   [[nodiscard]] virtual std::tuple<IndexType, IndexType, ElementType> dereference_iterator(IndexType column_index, IndexType nonzero_index) const = 0;
+   virtual void increment_iterator(IndexType& column_index, IndexType& nonzero_index) const = 0;
 };
 
 // implementation
@@ -107,38 +96,11 @@
    this->entries.clear();
 }
 
-<<<<<<< HEAD
 template <typename IndexType, typename ElementType>
-size_t SymmetricMatrix<IndexType, ElementType>::number_rows() const {
-   return this->dimension;
-}
-
-template <typename IndexType, typename ElementType>
-size_t SymmetricMatrix<IndexType, ElementType>::number_columns() const {
-   return this->dimension;
-}
-
-template <typename IndexType, typename ElementType>
-template <typename VectorType, typename ResultType>
-void SymmetricMatrix<IndexType, ElementType>::product(const VectorType& vector, ResultType& result) const {
-   for (const auto [row_index, column_index, entry]: *this) {
-      result[row_index] += entry*vector[column_index];
-      // off-diagonal element on the other side of the diagonal
-      if (row_index != column_index) {
-         result[column_index] += entry*vector[row_index];
-      }
-   }
-}
-
-template <typename IndexType, typename ElementType>
-ElementType SymmetricMatrix<IndexType, ElementType>::quadratic_product(const std::vector<ElementType>& x, const std::vector<ElementType>& y) const {
-=======
-template <typename ElementType>
 template <typename Vector1, typename Vector2>
-ElementType SymmetricMatrix<ElementType>::quadratic_product(const Vector1& x, const Vector2& y) const {
+ElementType SymmetricMatrix<IndexType, ElementType>::quadratic_product(const Vector1& x, const Vector2& y) const {
    static_assert(std::is_same_v<typename Vector1::value_type, ElementType>);
    static_assert(std::is_same_v<typename Vector2::value_type, ElementType>);
->>>>>>> 49aa5835
    assert(x.size() == y.size() && "SymmetricMatrix::quadratic_product: the two vectors x and y do not have the same size");
 
    ElementType result = ElementType(0);
