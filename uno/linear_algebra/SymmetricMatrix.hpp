--- conflicted
+++ resolved
@@ -63,7 +63,7 @@
    // this method will be used by the CSCSymmetricMatrix subclass
    virtual void finalize_column(IndexType column_index) = 0;
    [[nodiscard]] virtual ElementType smallest_diagonal_entry() const = 0;
-   virtual void set_regularization(const std::function<ElementType(IndexType /*index*/)>& regularization_function) = 0;
+   virtual void set_regularization(const std::function<ElementType(size_t /*index*/)>& regularization_function) = 0;
 
    [[nodiscard]] iterator begin() const { return iterator(*this, 0, 0); }
    [[nodiscard]] iterator end() const { return iterator(*this, this->dimension, this->number_nonzeros); }
@@ -128,15 +128,9 @@
    assert(x.size() == y.size() && "SymmetricMatrix::quadratic_product: the two vectors x and y do not have the same size");
 
    ElementType result = ElementType(0);
-<<<<<<< HEAD
-   this->for_each([&](IndexType row_index, IndexType column_index, ElementType entry) {
-      result += (row_index == column_index ? ElementType(1) : ElementType(2)) * entry * x[row_index] * y[column_index];
-   });
-=======
    for (const auto [row_index, column_index, element]: *this) {
       result += (row_index == column_index ? ElementType(1) : ElementType(2)) * element * x[row_index] * y[column_index];
    }
->>>>>>> cc402cff
    return result;
 }
 
