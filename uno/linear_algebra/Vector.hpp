--- conflicted
+++ resolved
@@ -21,21 +21,12 @@
    // constructors and destructor
    explicit Vector(size_t capacity = 0): vector(capacity) { }
    explicit Vector(size_t capacity, ElementType value): vector(capacity, value) { }
-   Vector(const Vector<ElementType>& other): vector(other.vector) { }
-   Vector(Vector<ElementType>&& other) noexcept: vector(std::move(other.vector)) { }
    Vector(std::initializer_list<ElementType> initializer_list): vector(initializer_list) { }
    Vector(const Vector<ElementType>& other) noexcept : vector(other.vector) { }
    Vector(Vector<ElementType>&& other) noexcept : vector(std::move(other.vector)) { }
    ~Vector() = default;
 
    // copy assignment operator
-<<<<<<< HEAD
-   Vector& operator=(const Vector<ElementType>& other) {
-      if (this != &other) {
-         for (size_t index = 0; index < this->size(); index++) {
-            this->vector[index] = other[index];
-         }
-=======
    Vector<ElementType>& operator=(const Vector<ElementType>& other) {
       if (&other != this) {
          this->vector = other.vector;
@@ -57,33 +48,15 @@
       static_assert(std::is_same_v<typename Expression::value_type, ElementType>);
       for (size_t index = 0; index < this->size(); index++) {
          this->vector[index] = expression[index];
->>>>>>> 3def637d
       }
       return *this;
    }
 
-<<<<<<< HEAD
-   // move assignment operator
-   Vector& operator=(Vector<ElementType>&& other) noexcept {
-      if (this != &other) {
-         this->vector = std::move(other.vector);
-      }
-      return *this;
-   }
-
-   // assignment operator from an expression
-   template <typename Expression>
-   Vector& operator=(const Expression& expression) {
-      static_assert(std::is_same_v<typename Expression::value_type, ElementType>);
-      for (size_t index = 0; index < this->size(); index++) {
-         this->vector[index] = expression[index];
-=======
    // sum operator
    template <typename Expression>
    Vector<ElementType>& operator+=(const Expression& expression) {
       for (size_t index = 0; index < this->size(); index++) {
          this->vector[index] += expression[index];
->>>>>>> 3def637d
       }
       return *this;
    }
@@ -123,12 +96,6 @@
       return result;
    }
 
-   void scale(ElementType factor) {
-      for (size_t index = 0; index < this->size(); index++) {
-         this->vector[index] *= factor;
-      }
-   }
-
    ElementType* data() { return this->vector.data(); }
    const ElementType* data() const { return this->vector.data(); }
 
