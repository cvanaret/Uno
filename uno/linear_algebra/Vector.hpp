--- conflicted
+++ resolved
@@ -33,23 +33,6 @@
       return *this;
    }
 
-<<<<<<< HEAD
-// result <- a*x + b*y
-template <typename ElementType>
-void add_vectors(ElementType a, const std::vector<ElementType>& x, ElementType b, const std::vector<ElementType>& y, std::vector<ElementType>& result) {
-   assert(x.size() <= y.size() && "Vector.add_vectors: x is longer than y");
-   assert(x.size() <= result.size() && "Vector.add_vectors: result is not long enough");
-
-   for (size_t index: Range(x.size())) {
-      result[index] = a*x[index] + b*y[index];
-   }
-}
-
-template <typename ElementType>
-void initialize_vector(std::vector<ElementType>& x, ElementType value) {
-   for (ElementType& element: x) {
-      element = ElementType(value);
-=======
    // move assignment operator
    Vector& operator=(std::vector<ElementType>&& other) {
       if (&other == this) {
@@ -57,37 +40,8 @@
       }
       this->vector = std::move(other.vector);
       return *this;
->>>>>>> 49aa5835
    }
 
-<<<<<<< HEAD
-template <typename ElementType>
-void scale(std::vector<ElementType>& x, ElementType scaling_factor) {
-   for (ElementType& xi: x) {
-      xi *= scaling_factor;
-   }
-}
-
-template <typename ElementType>
-ElementType dot_product(const std::vector<ElementType>& x, const std::vector<ElementType>& y) {
-   assert(x.size() == y.size() && "The vectors do not have the same size.");
-
-   ElementType result = ElementType(0);
-   for (size_t index: Range(x.size())) {
-      result += x[index]*y[index];
-   }
-   return result;
-}
-
-template <typename ElementType>
-void copy_from(std::vector<ElementType>& destination, const std::vector<ElementType>& source, size_t length = std::numeric_limits<size_t>::max()) {
-   length = std::min(length, std::min(source.size(), destination.size()));
-   const auto source_start_position = std::cbegin(source);
-   const auto source_end_position = source_start_position + length;
-   const auto destination_position = std::begin(destination);
-   std::copy(source_start_position, source_end_position, destination_position);
-}
-=======
    // random access
    ElementType& operator[](size_t index) { return this->vector[index]; }
    const ElementType& operator[](size_t index) const { return this->vector[index]; }
@@ -107,6 +61,20 @@
       for (size_t index = 0; index < this->size(); index++) {
          this->vector[index] = value;
       }
+   }
+
+   void scale(ElementType factor) {
+      for (size_t index = 0; index < this->size(); index++) {
+         this->vector[index] *= factor;
+      }
+   }
+
+   ElementType dot(const Vector<ElementType>& other) const {
+      ElementType result{0};
+      for (size_t index = 0; index < this->size(); index++) {
+         result += this->operator[](index) * other[index];
+      }
+      return result;
    }
 
    ElementType* data() { return this->vector.data(); }
@@ -130,7 +98,6 @@
 protected:
    std::vector<ElementType> vector;
 };
->>>>>>> 49aa5835
 
 // use && to allow temporaries (such as std::cout or logger DEBUG, WARNING, etc)
 template <typename Array, typename Stream>
