// Copyright (c) 2018-2024 Charlie Vanaret
// Licensed under the MIT license. See LICENSE file in the project directory for details.

#ifndef UNO_CSCSYMMETRICMATRIX_H
#define UNO_CSCSYMMETRICMATRIX_H

#include <ostream>
#include <cassert>
#include "SymmetricMatrix.hpp"
#include "tools/Infinity.hpp"

/*
 * Compressed Sparse Column
 * https://en.wikipedia.org/wiki/Sparse_matrix#Compressed_sparse_column_(CSC_or_CCS)
 */

template <typename IndexType, typename ElementType>
class CSCSymmetricMatrix : public SymmetricMatrix<IndexType, ElementType> {
public:
   CSCSymmetricMatrix(size_t dimension, size_t original_capacity, bool use_regularization);

   void reset() override;
   void insert(ElementType term, IndexType row_index, IndexType column_index) override;
   void finalize_column(IndexType column_index) override;
   [[nodiscard]] ElementType smallest_diagonal_entry() const override;
   void set_regularization(const std::function<ElementType(size_t /*index*/)>& regularization_function) override;

   void print(std::ostream& stream) const override;

   static CSCSymmetricMatrix<IndexType, ElementType> identity(size_t dimension);

protected:
   // entries and row_indices have nnz elements
   // column_starts has dimension+1 elements
   Vector<size_t> column_starts{};
   std::vector<size_t> row_indices{};
<<<<<<< HEAD
   IndexType current_column{0};
   std::vector<ElementType> diagonal_entries;
=======
   size_t current_column{0};
   Vector<ElementType> diagonal_entries;
>>>>>>> 49aa5835

   // iterator functions
   [[nodiscard]] std::tuple<size_t, size_t, ElementType> dereference_iterator(size_t column_index, size_t nonzero_index) const override;
   void increment_iterator(size_t& column_index, size_t& nonzero_index) const override;
};

template <typename IndexType, typename ElementType>
CSCSymmetricMatrix<IndexType, ElementType>::CSCSymmetricMatrix(size_t dimension, size_t original_capacity, bool use_regularization):
      SymmetricMatrix<IndexType, ElementType>(dimension, original_capacity, use_regularization),
      column_starts(dimension + 1),
      diagonal_entries(dimension, ElementType(0)) {
   this->entries.reserve(this->capacity);
   this->row_indices.reserve(this->capacity);
}

template <typename IndexType, typename ElementType>
void CSCSymmetricMatrix<IndexType, ElementType>::reset() {
   // empty the matrix
   SymmetricMatrix<IndexType, ElementType>::reset();
   this->row_indices.clear();
   this->column_starts.fill(0);
   this->current_column = 0;
   this->diagonal_entries.fill(ElementType(0));
}

template <typename IndexType, typename ElementType>
void CSCSymmetricMatrix<IndexType, ElementType>::insert(ElementType element, IndexType row_index, IndexType column_index) {
   assert(column_index == this->current_column && "The previous columns should be finalized");

   this->entries.push_back(element);
   this->row_indices.push_back(row_index);
   this->column_starts[column_index + 1]++;
   this->number_nonzeros++;

   // possibly update diagonal
   if (row_index == column_index) {
      this->diagonal_entries[row_index] += element;
   }
}

template <typename IndexType, typename ElementType>
void CSCSymmetricMatrix<IndexType, ElementType>::finalize_column(IndexType column_index) {
   assert(column_index == this->current_column && "You are not finalizing the current column");
   assert(column_index < this->dimension && "The dimension of the matrix was exceeded");

   // possibly add regularization
   if (this->use_regularization) {
      insert(ElementType(0), column_index, column_index);
   }
   this->current_column++;

   // start the next column at the current start
   if (column_index < this->dimension - 1) {
      this->column_starts[column_index + 2] = this->column_starts[column_index + 1];
   }
}

template <typename IndexType, typename ElementType>
ElementType CSCSymmetricMatrix<IndexType, ElementType>::smallest_diagonal_entry() const {
   ElementType smallest_entry = INF<ElementType>;
   for (size_t row_index: Range(this->dimension)) {
      smallest_entry = std::min(smallest_entry, this->diagonal_entries[row_index]);
   }
   return smallest_entry;
}

template <typename IndexType, typename ElementType>
void CSCSymmetricMatrix<IndexType, ElementType>::set_regularization(const std::function<ElementType(size_t /*index*/)>& regularization_function) {
   assert(this->use_regularization && "You are trying to regularize a matrix where regularization was not preallocated.");

   for (size_t row_index: Range(this->dimension)) {
      // the regularization term is located at the end of the column, that is right before the start of the next column
      const size_t k = this->column_starts[row_index + 1] - 1;
      const ElementType element = regularization_function(row_index);
      this->entries[k] = element;
      // update diagonal
      this->diagonal_entries[row_index] += element;
   }
}

template <typename IndexType, typename ElementType>
std::tuple<size_t, size_t, ElementType> CSCSymmetricMatrix<IndexType, ElementType>::dereference_iterator(size_t column_index, size_t nonzero_index) const {
   return {this->row_indices[nonzero_index], column_index, this->entries[nonzero_index]};
}

template <typename IndexType, typename ElementType>
void CSCSymmetricMatrix<IndexType, ElementType>::increment_iterator(size_t& column_index, size_t& nonzero_index) const {
   if (this->column_starts[column_index] <= nonzero_index && nonzero_index + 1 < this->column_starts[column_index + 1]) {
      // stay in the column
      nonzero_index++;
   }
   else {
      // move on to the next non-empty column
      do {
         column_index++;
      } while (column_index < this->dimension && this->column_starts[column_index] == this->column_starts[column_index + 1]);
      nonzero_index = this->column_starts[column_index];
   }
}

template <typename IndexType, typename ElementType>
void CSCSymmetricMatrix<IndexType, ElementType>::print(std::ostream& stream) const {
   stream << "W = "; print_vector(stream, this->entries, 0, this->number_nonzeros);
   stream << "with column start: "; print_vector(stream, this->column_starts, 0, this->dimension + 1);
   stream << "and row index: "; print_vector(stream, this->row_indices, 0, this->number_nonzeros);
}

template <typename IndexType, typename ElementType>
CSCSymmetricMatrix<IndexType, ElementType> CSCSymmetricMatrix<IndexType, ElementType>::identity(size_t dimension) {
   CSCSymmetricMatrix<IndexType, double> matrix(dimension, dimension, false);
   for (size_t row_index: Range(dimension)) {
      matrix.insert(1., row_index, row_index);
      matrix.finalize_column(row_index);
   }
   return matrix;
}

#endif // UNO_CSCSYMMETRICMATRIX_H<|MERGE_RESOLUTION|>--- conflicted
+++ resolved
@@ -34,13 +34,8 @@
    // column_starts has dimension+1 elements
    Vector<size_t> column_starts{};
    std::vector<size_t> row_indices{};
-<<<<<<< HEAD
-   IndexType current_column{0};
-   std::vector<ElementType> diagonal_entries;
-=======
    size_t current_column{0};
    Vector<ElementType> diagonal_entries;
->>>>>>> 49aa5835
 
    // iterator functions
    [[nodiscard]] std::tuple<size_t, size_t, ElementType> dereference_iterator(size_t column_index, size_t nonzero_index) const override;
