// Copyright (c) 2018-2024 Charlie Vanaret
// Licensed under the MIT license. See LICENSE file in the project directory for details.

#ifndef UNO_CSCSYMMETRICMATRIX_H
#define UNO_CSCSYMMETRICMATRIX_H

#include <ostream>
#include <cassert>
#include "SymmetricMatrix.hpp"
#include "tools/Infinity.hpp"

/*
 * Compressed Sparse Column
 * https://en.wikipedia.org/wiki/Sparse_matrix#Compressed_sparse_column_(CSC_or_CCS)
 */

template <typename IndexType, typename ElementType>
class CSCSymmetricMatrix : public SymmetricMatrix<IndexType, ElementType> {
public:
   CSCSymmetricMatrix(size_t dimension, size_t original_capacity, bool use_regularization);

   void reset() override;
   void for_each(const std::function<void(size_t, size_t, ElementType)>& f) const override;
   void for_each(size_t column_index, const std::function<void(size_t, ElementType)>& f) const;
   void insert(ElementType element, size_t row_index, size_t column_index) override;
   void finalize_column(size_t column_index) override;
   [[nodiscard]] ElementType smallest_diagonal_entry() const override;
   void set_regularization(const std::function<ElementType(size_t /*index*/)>& regularization_function) override;

   void print(std::ostream& stream) const override;

   static CSCSymmetricMatrix<IndexType, ElementType> identity(size_t dimension);

protected:
   // entries and row_indices have nnz elements
   // column_starts has dimension+1 elements
   std::vector<size_t> column_starts{};
   std::vector<size_t> row_indices{};
   size_t current_column{0};
   std::vector<ElementType> diagonal_entries;
};

<<<<<<< HEAD
template <typename IndexType, typename ElementType>
CSCSymmetricMatrix<IndexType, ElementType>::CSCSymmetricMatrix(size_t max_dimension, size_t original_capacity, bool use_regularization):
      SymmetricMatrix<IndexType, ElementType>(max_dimension, original_capacity, use_regularization),
      column_starts(max_dimension + 1),
      diagonal_entries(max_dimension, ElementType(0)) {
=======
template <typename ElementType>
CSCSymmetricMatrix<ElementType>::CSCSymmetricMatrix(size_t dimension, size_t original_capacity, bool use_regularization):
      SymmetricMatrix<ElementType>(dimension, original_capacity, use_regularization),
      column_starts(dimension + 1),
      diagonal_entries(dimension, ElementType(0)) {
>>>>>>> c34d0bd7
   this->entries.reserve(this->capacity);
   this->row_indices.reserve(this->capacity);
}

template <typename IndexType, typename ElementType>
void CSCSymmetricMatrix<IndexType, ElementType>::reset() {
   // empty the matrix
   SymmetricMatrix<IndexType, ElementType>::reset();
   this->row_indices.clear();
   initialize_vector<size_t>(this->column_starts, 0);
   this->current_column = 0;
   initialize_vector(this->diagonal_entries, ElementType(0));
}

// generic iterator
template <typename IndexType, typename ElementType>
void CSCSymmetricMatrix<IndexType, ElementType>::for_each(const std::function<void(size_t, size_t, ElementType)>& f) const {
   for (size_t column_index: Range(this->dimension)) {
      for (size_t k: Range(this->column_starts[column_index], this->column_starts[column_index + 1])) {
         const size_t row_index = this->row_indices[k];
         const ElementType entry = this->entries[k];
         f(row_index, column_index, entry);
      }
   }
}

template <typename IndexType, typename ElementType>
void CSCSymmetricMatrix<IndexType, ElementType>::for_each(size_t column_index, const std::function<void(size_t, ElementType)>& f) const {
   for (size_t k: Range(this->column_starts[column_index], this->column_starts[column_index + 1])) {
      const size_t row_index = this->row_indices[k];
      const ElementType entry = this->entries[k];
      f(row_index, entry);
   }
}

template <typename IndexType, typename ElementType>
void CSCSymmetricMatrix<IndexType, ElementType>::insert(ElementType element, size_t row_index, size_t column_index) {
   assert(column_index == this->current_column && "The previous columns should be finalized");

   this->entries.push_back(element);
   this->row_indices.push_back(row_index);
   this->column_starts[column_index + 1]++;
   this->number_nonzeros++;

   // possibly update diagonal
   if (row_index == column_index) {
      this->diagonal_entries[row_index] += element;
   }
}

template <typename IndexType, typename ElementType>
void CSCSymmetricMatrix<IndexType, ElementType>::finalize_column(size_t column_index) {
   assert(column_index == this->current_column && "You are not finalizing the current column");
   assert(column_index < this->dimension && "The dimension of the matrix was exceeded");

   // possibly add regularization
   if (this->use_regularization) {
      insert(ElementType(0), column_index, column_index);
   }
   this->current_column++;

   // start the next column at the current start
   if (column_index < this->dimension - 1) {
      this->column_starts[column_index + 2] = this->column_starts[column_index + 1];
   }
}

template <typename IndexType, typename ElementType>
ElementType CSCSymmetricMatrix<IndexType, ElementType>::smallest_diagonal_entry() const {
   ElementType smallest_entry = INF<ElementType>;
   for (size_t row_index: Range(this->dimension)) {
      smallest_entry = std::min(smallest_entry, this->diagonal_entries[row_index]);
   }
   return smallest_entry;
}

template <typename IndexType, typename ElementType>
void CSCSymmetricMatrix<IndexType, ElementType>::set_regularization(const std::function<ElementType(size_t /*index*/)>& regularization_function) {
   assert(this->use_regularization && "You are trying to regularize a matrix where regularization was not preallocated.");

   for (size_t row_index: Range(this->dimension)) {
      // the regularization term is located at the end of the column, that is right before the start of the next column
      const size_t k = this->column_starts[row_index + 1] - 1;
      const ElementType element = regularization_function(row_index);
      this->entries[k] = element;
      // update diagonal
      this->diagonal_entries[row_index] += element;
   }
}

template <typename IndexType, typename ElementType>
void CSCSymmetricMatrix<IndexType, ElementType>::print(std::ostream& stream) const {
   stream << "W = "; print_vector(stream, this->entries, 0, this->number_nonzeros);
   stream << "with column start: "; print_vector(stream, this->column_starts, 0, this->dimension + 1);
   stream << "and row index: "; print_vector(stream, this->row_indices, 0, this->number_nonzeros);
}

template <typename IndexType, typename ElementType>
CSCSymmetricMatrix<IndexType, ElementType> CSCSymmetricMatrix<IndexType, ElementType>::identity(size_t dimension) {
   CSCSymmetricMatrix<IndexType, double> matrix(dimension, dimension, false);
   for (size_t row_index: Range(dimension)) {
      matrix.insert(1., row_index, row_index);
      matrix.finalize_column(row_index);
   }
   return matrix;
}

#endif // UNO_CSCSYMMETRICMATRIX_H<|MERGE_RESOLUTION|>--- conflicted
+++ resolved
@@ -40,19 +40,11 @@
    std::vector<ElementType> diagonal_entries;
 };
 
-<<<<<<< HEAD
 template <typename IndexType, typename ElementType>
-CSCSymmetricMatrix<IndexType, ElementType>::CSCSymmetricMatrix(size_t max_dimension, size_t original_capacity, bool use_regularization):
-      SymmetricMatrix<IndexType, ElementType>(max_dimension, original_capacity, use_regularization),
-      column_starts(max_dimension + 1),
-      diagonal_entries(max_dimension, ElementType(0)) {
-=======
-template <typename ElementType>
-CSCSymmetricMatrix<ElementType>::CSCSymmetricMatrix(size_t dimension, size_t original_capacity, bool use_regularization):
-      SymmetricMatrix<ElementType>(dimension, original_capacity, use_regularization),
+CSCSymmetricMatrix<IndexType, ElementType>::CSCSymmetricMatrix(size_t dimension, size_t original_capacity, bool use_regularization):
+      SymmetricMatrix<IndexType, ElementType>(dimension, original_capacity, use_regularization),
       column_starts(dimension + 1),
       diagonal_entries(dimension, ElementType(0)) {
->>>>>>> c34d0bd7
    this->entries.reserve(this->capacity);
    this->row_indices.reserve(this->capacity);
 }
