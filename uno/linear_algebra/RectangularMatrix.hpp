// Copyright (c) 2018-2024 Charlie Vanaret
// Licensed under the MIT license. See LICENSE file in the project directory for details.

#ifndef UNO_RECTANGULARMATRIX_H
#define UNO_RECTANGULARMATRIX_H

#include <vector>
#include "SparseVector.hpp"
#include "Matrix.hpp"

// TODO use more appropriate sparse representation
<<<<<<< HEAD
=======
//template <typename ElementType>
//using RectangularMatrix = std::vector<SparseVector<ElementType>>;
>>>>>>> c34d0bd7

template <typename ElementType>
class RectangularMatrix {
public:
   RectangularMatrix(size_t number_rows, size_t number_columns): matrix(number_rows) {
      for (auto& row: this->matrix) {
         row.reserve(number_columns);
      }
   }

   SparseVector<ElementType>& operator[](size_t row_index) {
      return this->matrix[row_index];
   }

   const SparseVector<ElementType>& operator[](size_t row_index) const {
      return this->matrix[row_index];
   }

   void clear() {
      for (auto& row: this->matrix) {
         row.clear();
      }
   }

protected:
   std::vector<SparseVector<ElementType>> matrix;
};

/*
// row major matrix
template <typename ElementType>
class RectangularMatrix: public Matrix<ElementType> {
public:
   class iterator {
   public:
      iterator(const RectangularMatrix<ElementType>& matrix, size_t row_index): matrix(matrix), row_index(row_index) { }
      const SparseVector<ElementType>& operator*() const { return this->matrix[this->row_index]; }
      // prefix increment
      iterator& operator++() {
         this->row_index++;
         return *this;
      }

      friend bool operator==(const iterator& a, const iterator& b) { return &a.matrix == &b.matrix && a.row_index == b.row_index; };
      friend bool operator!=(const iterator& a, const iterator& b) { return &a.matrix != &b.matrix || a.row_index != b.row_index; };

   protected:
      const RectangularMatrix<ElementType>& matrix;
      size_t row_index;
   };

   RectangularMatrix(size_t number_rows, size_t number_columns):
         matrix(number_rows), number_of_rows(number_rows), number_of_columns(number_columns) {
      for (auto& constraint_gradient: this->matrix) {
         constraint_gradient.reserve(number_columns);
      }
   }

   RectangularMatrix(RectangularMatrix<ElementType>&& other_matrix) noexcept:
      matrix(std::move(other_matrix.matrix)), number_of_rows(other_matrix.number_of_rows), number_of_columns(other_matrix.number_of_columns) { }

   RectangularMatrix& operator=(RectangularMatrix<ElementType>&& other_matrix)  noexcept {
      if (this != &other_matrix) {
         this->matrix = std::move(other_matrix.matrix);
      }
      return *this;
   }

   [[nodiscard]] size_t number_rows() const { return this->number_of_rows; }
   [[nodiscard]] size_t number_columns() const { return this->number_of_columns; }

   SparseVector<ElementType>& operator[](size_t row_index) { return this->matrix[row_index]; }
   const SparseVector<ElementType>& operator[](size_t row_index) const { return this->matrix[row_index]; }

   void insert(size_t row_index, size_t column_index, ElementType element) {
      this->matrix[row_index].insert(column_index, element);
   }

   void for_each(const std::function<void(size_t, size_t, ElementType)>& f) const { }

   iterator begin() const { return iterator(*this, 0); }
   iterator end() const { return iterator(*this, this->number_rows()); }

protected:
   std::vector<SparseVector<ElementType>> matrix;
   const size_t number_of_rows;
   const size_t number_of_columns;
};
*/

#endif // UNO_RECTANGULARMATRIX_H<|MERGE_RESOLUTION|>--- conflicted
+++ resolved
@@ -6,14 +6,10 @@
 
 #include <vector>
 #include "SparseVector.hpp"
-#include "Matrix.hpp"
 
 // TODO use more appropriate sparse representation
-<<<<<<< HEAD
-=======
 //template <typename ElementType>
 //using RectangularMatrix = std::vector<SparseVector<ElementType>>;
->>>>>>> c34d0bd7
 
 template <typename ElementType>
 class RectangularMatrix {
@@ -42,66 +38,4 @@
    std::vector<SparseVector<ElementType>> matrix;
 };
 
-/*
-// row major matrix
-template <typename ElementType>
-class RectangularMatrix: public Matrix<ElementType> {
-public:
-   class iterator {
-   public:
-      iterator(const RectangularMatrix<ElementType>& matrix, size_t row_index): matrix(matrix), row_index(row_index) { }
-      const SparseVector<ElementType>& operator*() const { return this->matrix[this->row_index]; }
-      // prefix increment
-      iterator& operator++() {
-         this->row_index++;
-         return *this;
-      }
-
-      friend bool operator==(const iterator& a, const iterator& b) { return &a.matrix == &b.matrix && a.row_index == b.row_index; };
-      friend bool operator!=(const iterator& a, const iterator& b) { return &a.matrix != &b.matrix || a.row_index != b.row_index; };
-
-   protected:
-      const RectangularMatrix<ElementType>& matrix;
-      size_t row_index;
-   };
-
-   RectangularMatrix(size_t number_rows, size_t number_columns):
-         matrix(number_rows), number_of_rows(number_rows), number_of_columns(number_columns) {
-      for (auto& constraint_gradient: this->matrix) {
-         constraint_gradient.reserve(number_columns);
-      }
-   }
-
-   RectangularMatrix(RectangularMatrix<ElementType>&& other_matrix) noexcept:
-      matrix(std::move(other_matrix.matrix)), number_of_rows(other_matrix.number_of_rows), number_of_columns(other_matrix.number_of_columns) { }
-
-   RectangularMatrix& operator=(RectangularMatrix<ElementType>&& other_matrix)  noexcept {
-      if (this != &other_matrix) {
-         this->matrix = std::move(other_matrix.matrix);
-      }
-      return *this;
-   }
-
-   [[nodiscard]] size_t number_rows() const { return this->number_of_rows; }
-   [[nodiscard]] size_t number_columns() const { return this->number_of_columns; }
-
-   SparseVector<ElementType>& operator[](size_t row_index) { return this->matrix[row_index]; }
-   const SparseVector<ElementType>& operator[](size_t row_index) const { return this->matrix[row_index]; }
-
-   void insert(size_t row_index, size_t column_index, ElementType element) {
-      this->matrix[row_index].insert(column_index, element);
-   }
-
-   void for_each(const std::function<void(size_t, size_t, ElementType)>& f) const { }
-
-   iterator begin() const { return iterator(*this, 0); }
-   iterator end() const { return iterator(*this, this->number_rows()); }
-
-protected:
-   std::vector<SparseVector<ElementType>> matrix;
-   const size_t number_of_rows;
-   const size_t number_of_columns;
-};
-*/
-
 #endif // UNO_RECTANGULARMATRIX_H