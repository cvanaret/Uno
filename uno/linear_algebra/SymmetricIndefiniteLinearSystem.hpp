--- conflicted
+++ resolved
@@ -16,75 +16,6 @@
 namespace uno {
    struct UnstableRegularization : public std::exception {
 
-<<<<<<< HEAD
-   [[nodiscard]] const char* what() const noexcept override {
-      return "The inertia correction got unstable (delta_w > threshold)";
-   }
-};
-
-template <typename ElementType>
-class SymmetricIndefiniteLinearSystem {
-public:
-   std::unique_ptr<SymmetricMatrix<size_t, ElementType>> matrix;
-   Vector<ElementType> rhs{};
-   Vector<ElementType> solution{};
-
-   SymmetricIndefiniteLinearSystem(const std::string& sparse_format, size_t dimension, size_t number_non_zeros, bool use_regularization,
-         const Options& options);
-   void assemble_matrix(const SymmetricMatrix<size_t, double>& hessian, const RectangularMatrix<double>& constraint_jacobian,
-         size_t number_variables, size_t number_constraints);
-   void factorize_matrix(const Model& model, SymmetricIndefiniteLinearSolver<size_t, ElementType>& linear_solver);
-   void regularize_matrix(Statistics& statistics, const Model& model, SymmetricIndefiniteLinearSolver<size_t, ElementType>& linear_solver,
-         size_t size_primal_block, size_t size_dual_block, ElementType dual_regularization_parameter);
-   void solve(SymmetricIndefiniteLinearSolver<size_t, ElementType>& linear_solver);
-   // [[nodiscard]] T get_primal_regularization() const;
-
-protected:
-   size_t number_factorizations{0};
-   ElementType primal_regularization{0.};
-   ElementType dual_regularization{0.};
-   ElementType previous_primal_regularization{0.};
-   const ElementType regularization_failure_threshold;
-   const ElementType primal_regularization_initial_factor;
-   const ElementType dual_regularization_fraction;
-   const ElementType primal_regularization_lb;
-   const ElementType primal_regularization_decrease_factor;
-   const ElementType primal_regularization_fast_increase_factor;
-   const ElementType primal_regularization_slow_increase_factor;
-   const size_t threshold_unsuccessful_attempts;
-};
-
-template <typename ElementType>
-SymmetricIndefiniteLinearSystem<ElementType>::SymmetricIndefiniteLinearSystem(const std::string& sparse_format, size_t dimension,
-      size_t number_non_zeros, bool use_regularization, const Options& options):
-      matrix(SymmetricMatrixFactory<size_t, ElementType>::create(sparse_format, dimension, number_non_zeros, use_regularization)),
-      rhs(dimension),
-      solution(dimension),
-      regularization_failure_threshold(ElementType(options.get_double("regularization_failure_threshold"))),
-      primal_regularization_initial_factor(ElementType(options.get_double("primal_regularization_initial_factor"))),
-      dual_regularization_fraction(ElementType(options.get_double("dual_regularization_fraction"))),
-      primal_regularization_lb(ElementType(options.get_double("primal_regularization_lb"))),
-      primal_regularization_decrease_factor(ElementType(options.get_double("primal_regularization_decrease_factor"))),
-      primal_regularization_fast_increase_factor(ElementType(options.get_double("primal_regularization_fast_increase_factor"))),
-      primal_regularization_slow_increase_factor(ElementType(options.get_double("primal_regularization_slow_increase_factor"))),
-      threshold_unsuccessful_attempts(options.get_unsigned_int("threshold_unsuccessful_attempts")) {
-}
-
-template <typename ElementType>
-void SymmetricIndefiniteLinearSystem<ElementType>::assemble_matrix(const SymmetricMatrix<size_t, double>& hessian,
-      const RectangularMatrix<double>& constraint_jacobian, size_t number_variables, size_t number_constraints) {
-   this->matrix->dimension = number_variables + number_constraints;
-   this->matrix->reset();
-   // copy the Lagrangian Hessian in the top left block
-   //size_t current_column = 0;
-   for (const auto [row_index, column_index, element]: hessian) {
-      // finalize all empty columns
-      /*for (size_t column: Range(current_column, column_index)) {
-         this->matrix->finalize_column(column);
-         current_column++;
-      }*/
-      this->matrix->insert(element, row_index, column_index);
-=======
       [[nodiscard]] const char* what() const noexcept override {
          return "The inertia correction got unstable (delta_w > threshold)";
       }
@@ -93,18 +24,18 @@
    template <typename ElementType>
    class SymmetricIndefiniteLinearSystem {
    public:
-      std::unique_ptr<SymmetricMatrix<ElementType>> matrix;
+      std::unique_ptr<SymmetricMatrix<size_t, ElementType>> matrix;
       Vector<ElementType> rhs{};
       Vector<ElementType> solution{};
 
       SymmetricIndefiniteLinearSystem(const std::string& sparse_format, size_t dimension, size_t number_non_zeros, bool use_regularization,
             const Options& options);
-      void assemble_matrix(const SymmetricMatrix<double>& hessian, const RectangularMatrix<double>& constraint_jacobian,
+      void assemble_matrix(const SymmetricMatrix<size_t, double>& hessian, const RectangularMatrix<double>& constraint_jacobian,
             size_t number_variables, size_t number_constraints);
-      void factorize_matrix(const Model& model, SymmetricIndefiniteLinearSolver<ElementType>& linear_solver);
-      void regularize_matrix(Statistics& statistics, const Model& model, SymmetricIndefiniteLinearSolver<ElementType>& linear_solver, size_t size_primal_block,
-            size_t size_dual_block, ElementType dual_regularization_parameter);
-      void solve(SymmetricIndefiniteLinearSolver<ElementType>& linear_solver);
+      void factorize_matrix(const Model& model, SymmetricIndefiniteLinearSolver<size_t, ElementType>& linear_solver);
+      void regularize_matrix(Statistics& statistics, const Model& model, SymmetricIndefiniteLinearSolver<size_t, ElementType>& linear_solver,
+            size_t size_primal_block, size_t size_dual_block, ElementType dual_regularization_parameter);
+      void solve(SymmetricIndefiniteLinearSolver<size_t, ElementType>& linear_solver);
       // [[nodiscard]] T get_primal_regularization() const;
 
    protected:
@@ -125,7 +56,7 @@
    template <typename ElementType>
    SymmetricIndefiniteLinearSystem<ElementType>::SymmetricIndefiniteLinearSystem(const std::string& sparse_format, size_t dimension,
          size_t number_non_zeros, bool use_regularization, const Options& options):
-         matrix(SymmetricMatrixFactory<ElementType>::create(sparse_format, dimension, number_non_zeros, use_regularization)),
+         matrix(SymmetricMatrixFactory<size_t, ElementType>::create(sparse_format, dimension, number_non_zeros, use_regularization)),
          rhs(dimension),
          solution(dimension),
          regularization_failure_threshold(ElementType(options.get_double("regularization_failure_threshold"))),
@@ -136,17 +67,16 @@
          primal_regularization_fast_increase_factor(ElementType(options.get_double("primal_regularization_fast_increase_factor"))),
          primal_regularization_slow_increase_factor(ElementType(options.get_double("primal_regularization_slow_increase_factor"))),
          threshold_unsuccessful_attempts(options.get_unsigned_int("threshold_unsuccessful_attempts")) {
->>>>>>> 86b1a3bf
    }
 
    template <typename ElementType>
-   void SymmetricIndefiniteLinearSystem<ElementType>::assemble_matrix(const SymmetricMatrix<double>& hessian, const RectangularMatrix<double>& constraint_jacobian,
-         size_t number_variables, size_t number_constraints) {
+   void SymmetricIndefiniteLinearSystem<ElementType>::assemble_matrix(const SymmetricMatrix<size_t, double>& hessian,
+         const RectangularMatrix<double>& constraint_jacobian, size_t number_variables, size_t number_constraints) {
       this->matrix->dimension = number_variables + number_constraints;
       this->matrix->reset();
       // copy the Lagrangian Hessian in the top left block
       //size_t current_column = 0;
-      for (const auto [row_index, column_index, element]: hessian) {
+      for (const auto[row_index, column_index, element]: hessian) {
          // finalize all empty columns
          /*for (size_t column: Range(current_column, column_index)) {
             this->matrix->finalize_column(column);
@@ -157,64 +87,16 @@
 
       // Jacobian of general constraints
       for (size_t column_index: Range(number_constraints)) {
-         for (const auto [row_index, derivative]: constraint_jacobian[column_index]) {
+         for (const auto[row_index, derivative]: constraint_jacobian[column_index]) {
             this->matrix->insert(derivative, row_index, number_variables + column_index);
          }
          this->matrix->finalize_column(column_index);
       }
-<<<<<<< HEAD
-      this->matrix->finalize_column(column_index);
-   }
-}
-
-template <typename ElementType>
-void SymmetricIndefiniteLinearSystem<ElementType>::factorize_matrix(const Model& model, SymmetricIndefiniteLinearSolver<size_t, ElementType>& linear_solver) {
-   // compute the symbolic factorization only when:
-   // the problem has a non-constant augmented system (ie is not an LP or a QP) or it is the first factorization
-   if (true || this->number_factorizations == 0 || not model.fixed_hessian_sparsity) {
-      linear_solver.do_symbolic_factorization(*this->matrix);
-   }
-   linear_solver.do_numerical_factorization(*this->matrix);
-   this->number_factorizations++;
-}
-
-template <typename ElementType>
-void SymmetricIndefiniteLinearSystem<ElementType>::regularize_matrix(Statistics& statistics, const Model& model,
-      SymmetricIndefiniteLinearSolver<size_t, ElementType>& linear_solver, size_t size_primal_block, size_t size_dual_block,
-      ElementType dual_regularization_parameter) {
-   DEBUG2 << "Original matrix\n" << *this->matrix << '\n';
-   this->primal_regularization = ElementType(0.);
-   this->dual_regularization = ElementType(0.);
-   size_t number_attempts = 1;
-   DEBUG << "Testing factorization with regularization factors (" << this->primal_regularization << ", " << this->dual_regularization << ")\n";
-
-   if (not linear_solver.matrix_is_singular() && linear_solver.number_negative_eigenvalues() == size_dual_block) {
-      DEBUG << "Inertia is good\n";
-      statistics.set("regularization", this->primal_regularization);
-      return;
-   }
-   auto[number_pos_eigenvalues, number_neg_eigenvalues, number_zero_eigenvalues] = linear_solver.get_inertia();
-   DEBUG << "Expected inertia (" << size_primal_block << ", " << size_dual_block << ", 0), ";
-   DEBUG << "got (" << number_pos_eigenvalues << ", " << number_neg_eigenvalues << ", " << number_zero_eigenvalues << ")\n";
-   DEBUG << "Number of attempts: " << number_attempts << "\n\n";
-
-   // set the constraint regularization coefficient
-   if (linear_solver.matrix_is_singular()) {
-      DEBUG << "Matrix is singular\n";
-      this->dual_regularization = this->dual_regularization_fraction * dual_regularization_parameter;
-   }
-   // set the Hessian regularization coefficient
-   if (this->previous_primal_regularization == 0.) {
-      this->primal_regularization = this->primal_regularization_initial_factor;
-   }
-   else {
-      this->primal_regularization = std::max(this->primal_regularization_lb, this->previous_primal_regularization / this->primal_regularization_decrease_factor);
-=======
->>>>>>> 86b1a3bf
    }
 
    template <typename ElementType>
-   void SymmetricIndefiniteLinearSystem<ElementType>::factorize_matrix(const Model& model, SymmetricIndefiniteLinearSolver<ElementType>& linear_solver) {
+   void SymmetricIndefiniteLinearSystem<ElementType>::factorize_matrix(const Model& model,
+         SymmetricIndefiniteLinearSolver<size_t, ElementType>& linear_solver) {
       // compute the symbolic factorization only when:
       // the problem has a non-constant augmented system (ie is not an LP or a QP) or it is the first factorization
       if (true || this->number_factorizations == 0 || not model.fixed_hessian_sparsity) {
@@ -226,7 +108,7 @@
 
    template <typename ElementType>
    void SymmetricIndefiniteLinearSystem<ElementType>::regularize_matrix(Statistics& statistics, const Model& model,
-         SymmetricIndefiniteLinearSolver<ElementType>& linear_solver, size_t size_primal_block, size_t size_dual_block,
+         SymmetricIndefiniteLinearSolver<size_t, ElementType>& linear_solver, size_t size_primal_block, size_t size_dual_block,
          ElementType dual_regularization_parameter) {
       DEBUG2 << "Original matrix\n" << *this->matrix << '\n';
       this->primal_regularization = ElementType(0.);
@@ -254,7 +136,8 @@
          this->primal_regularization = this->primal_regularization_initial_factor;
       }
       else {
-         this->primal_regularization = std::max(this->primal_regularization_lb, this->previous_primal_regularization / this->primal_regularization_decrease_factor);
+         this->primal_regularization = std::max(this->primal_regularization_lb,
+               this->previous_primal_regularization / this->primal_regularization_decrease_factor);
       }
 
       // regularize the augmented matrix
@@ -301,7 +184,7 @@
    }
 
    template <typename ElementType>
-   void SymmetricIndefiniteLinearSystem<ElementType>::solve(SymmetricIndefiniteLinearSolver<ElementType>& linear_solver) {
+   void SymmetricIndefiniteLinearSystem<ElementType>::solve(SymmetricIndefiniteLinearSolver<size_t, ElementType>& linear_solver) {
       linear_solver.solve_indefinite_system(*this->matrix, this->rhs, this->solution);
    }
 
@@ -310,24 +193,7 @@
    ElementType SymmetricIndefiniteLinearSystem<ElementType>::get_primal_regularization() const {
       return this->primal_regularization;
    }
-<<<<<<< HEAD
-   statistics.set("regularization", this->primal_regularization);
-}
-
-template <typename ElementType>
-void SymmetricIndefiniteLinearSystem<ElementType>::solve(SymmetricIndefiniteLinearSolver<size_t, ElementType>& linear_solver) {
-   linear_solver.solve_indefinite_system(*this->matrix, this->rhs, this->solution);
-}
-
-/*
-template <typename ElementType>
-ElementType SymmetricIndefiniteLinearSystem<ElementType>::get_primal_regularization() const {
-   return this->primal_regularization;
-}
-*/
-=======
    */
 } // namespace
->>>>>>> 86b1a3bf
 
 #endif // UNO_SYMMETRICINDEFINITELINEARSYSTEM_H