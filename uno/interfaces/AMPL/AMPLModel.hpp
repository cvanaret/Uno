// Copyright (c) 2018-2024 Charlie Vanaret
// Licensed under the MIT license. See LICENSE file in the project directory for details.

#ifndef UNO_AMPLMODEL_H
#define UNO_AMPLMODEL_H

#include <vector>
#include "model/Model.hpp"
#include "linear_algebra/SparseVector.hpp"
#include "symbolic/CollectionAdapter.hpp"

// include AMPL Solver Library (ASL)
extern "C" {
#include "asl_pfgh.h"
#include "getstub.h"
}

/*! \class AMPLModel
 * \brief AMPL model
 *
 *  Description of an AMPL model
 */
class AMPLModel: public Model {
public:
   explicit AMPLModel(const std::string& file_name);
   ~AMPLModel() override;

<<<<<<< HEAD
   [[nodiscard]] double evaluate_objective(const std::vector<double>& x) const override;
   void evaluate_objective_gradient(const std::vector<double>& x, SparseVector<double>& gradient) const override;
   void evaluate_constraints(const std::vector<double>& x, std::vector<double>& constraints) const override;
   void evaluate_constraint_gradient(const std::vector<double>& x, size_t constraint_index, SparseVector<double>& gradient) const override;
   void evaluate_constraint_jacobian(const std::vector<double>& x, RectangularMatrix<double>& constraint_jacobian) const override;
   void evaluate_lagrangian_hessian(const std::vector<double>& x, double objective_multiplier, const std::vector<double>& multipliers,
         SymmetricMatrix<size_t, double>& hessian) const override;
=======
   [[nodiscard]] double evaluate_objective(const Vector<double>& x) const override;
   void evaluate_objective_gradient(const Vector<double>& x, SparseVector<double>& gradient) const override;
   void evaluate_constraints(const Vector<double>& x, std::vector<double>& constraints) const override;
   void evaluate_constraint_gradient(const Vector<double>& x, size_t constraint_index, SparseVector<double>& gradient) const override;
   void evaluate_constraint_jacobian(const Vector<double>& x, RectangularMatrix<double>& constraint_jacobian) const override;
   void evaluate_lagrangian_hessian(const Vector<double>& x, double objective_multiplier, const Vector<double>& multipliers,
         SymmetricMatrix<double>& hessian) const override;
>>>>>>> 49aa5835

   [[nodiscard]] double variable_lower_bound(size_t variable_index) const override;
   [[nodiscard]] double variable_upper_bound(size_t variable_index) const override;
   [[nodiscard]] BoundType get_variable_bound_type(size_t variable_index) const override;
   [[nodiscard]] const Collection<size_t>& get_lower_bounded_variables() const override;
   [[nodiscard]] const Collection<size_t>& get_upper_bounded_variables() const override;
   [[nodiscard]] const SparseVector<size_t>& get_slacks() const override;
   [[nodiscard]] const Collection<size_t>& get_single_lower_bounded_variables() const override;
   [[nodiscard]] const Collection<size_t>& get_single_upper_bounded_variables() const override;

   [[nodiscard]] double constraint_lower_bound(size_t constraint_index) const override;
   [[nodiscard]] double constraint_upper_bound(size_t constraint_index) const override;
   [[nodiscard]] FunctionType get_constraint_type(size_t constraint_index) const override;
   [[nodiscard]] BoundType get_constraint_bound_type(size_t constraint_index) const override;
   [[nodiscard]] const Collection<size_t>& get_equality_constraints() const override;
   [[nodiscard]] const Collection<size_t>& get_inequality_constraints() const override;
   [[nodiscard]] const std::vector<size_t>& get_linear_constraints() const override;

   void initial_primal_point(Vector<double>& x) const override;
   void initial_dual_point(Vector<double>& multipliers) const override;
   void postprocess_solution(Iterate& iterate, TerminationStatus termination_status) const override;

   [[nodiscard]] size_t number_objective_gradient_nonzeros() const override;
   [[nodiscard]] size_t number_jacobian_nonzeros() const override;
   [[nodiscard]] size_t number_hessian_nonzeros() const override;

private:
   // private constructor to pass the dimensions to the Model base constructor
   AMPLModel(const std::string& file_name, ASL* asl);

   // mutable: can be modified by const methods (internal state not seen by user)
   mutable ASL* asl; /*!< Instance of the AMPL Solver Library class */
   mutable std::vector<double> asl_gradient{};
   mutable std::vector<double> asl_hessian{};
   size_t number_asl_hessian_nonzeros{0}; /*!< Number of nonzero elements in the Hessian */

   std::vector<double> variable_lower_bounds;
   std::vector<double> variable_upper_bounds;
   std::vector<double> constraint_lower_bounds;
   std::vector<double> constraint_upper_bounds;
   std::vector<BoundType> variable_status; /*!< Status of the variables (EQUALITY, BOUNDED_LOWER, BOUNDED_UPPER, BOUNDED_BOTH_SIDES) */
   std::vector<FunctionType> constraint_type; /*!< Types of the constraints (LINEAR, QUADRATIC, NONLINEAR) */
   std::vector<BoundType> constraint_status; /*!< Status of the constraints (EQUAL_BOUNDS, BOUNDED_LOWER, BOUNDED_UPPER, BOUNDED_BOTH_SIDES,
 * UNBOUNDED) */
   std::vector<size_t> linear_constraints;

   // lists of variables and constraints + corresponding collection objects
   std::vector<size_t> equality_constraints{};
   CollectionAdapter<std::vector<size_t>&> equality_constraints_collection;
   std::vector<size_t> inequality_constraints{};
   CollectionAdapter<std::vector<size_t>&> inequality_constraints_collection;
   SparseVector<size_t> slacks{};
   std::vector<size_t> lower_bounded_variables;
   CollectionAdapter<std::vector<size_t>&> lower_bounded_variables_collection;
   std::vector<size_t> upper_bounded_variables;
   CollectionAdapter<std::vector<size_t>&> upper_bounded_variables_collection;
   std::vector<size_t> single_lower_bounded_variables{}; // indices of the single lower-bounded variables
   CollectionAdapter<std::vector<size_t>&> single_lower_bounded_variables_collection;
   std::vector<size_t> single_upper_bounded_variables{}; // indices of the single upper-bounded variables
   CollectionAdapter<std::vector<size_t>&> single_upper_bounded_variables_collection;

   void generate_variables();
   void generate_constraints();

   void set_number_hessian_nonzeros();
   [[nodiscard]] size_t compute_hessian_number_nonzeros(double objective_multiplier, const Vector<double>& multipliers) const;
   static void determine_bounds_types(const std::vector<double>& lower_bounds, const std::vector<double>& upper_bounds, std::vector<BoundType>& status);
};

// check that an array of integers is in increasing order (x[i] <= x[i+1])
template <typename Array>
bool in_increasing_order(const Array& array, size_t length) {
   size_t index = 0;
   while (index < length - 1) {
      if (array[index] > array[index + 1]) {
         return false;
      }
      index++;
   }
   return true;
}

#endif // UNO_AMPLMODEL_H<|MERGE_RESOLUTION|>--- conflicted
+++ resolved
@@ -25,23 +25,13 @@
    explicit AMPLModel(const std::string& file_name);
    ~AMPLModel() override;
 
-<<<<<<< HEAD
-   [[nodiscard]] double evaluate_objective(const std::vector<double>& x) const override;
-   void evaluate_objective_gradient(const std::vector<double>& x, SparseVector<double>& gradient) const override;
-   void evaluate_constraints(const std::vector<double>& x, std::vector<double>& constraints) const override;
-   void evaluate_constraint_gradient(const std::vector<double>& x, size_t constraint_index, SparseVector<double>& gradient) const override;
-   void evaluate_constraint_jacobian(const std::vector<double>& x, RectangularMatrix<double>& constraint_jacobian) const override;
-   void evaluate_lagrangian_hessian(const std::vector<double>& x, double objective_multiplier, const std::vector<double>& multipliers,
-         SymmetricMatrix<size_t, double>& hessian) const override;
-=======
    [[nodiscard]] double evaluate_objective(const Vector<double>& x) const override;
    void evaluate_objective_gradient(const Vector<double>& x, SparseVector<double>& gradient) const override;
    void evaluate_constraints(const Vector<double>& x, std::vector<double>& constraints) const override;
    void evaluate_constraint_gradient(const Vector<double>& x, size_t constraint_index, SparseVector<double>& gradient) const override;
    void evaluate_constraint_jacobian(const Vector<double>& x, RectangularMatrix<double>& constraint_jacobian) const override;
    void evaluate_lagrangian_hessian(const Vector<double>& x, double objective_multiplier, const Vector<double>& multipliers,
-         SymmetricMatrix<double>& hessian) const override;
->>>>>>> 49aa5835
+         SymmetricMatrix<size_t, double>& hessian) const override;
 
    [[nodiscard]] double variable_lower_bound(size_t variable_index) const override;
    [[nodiscard]] double variable_upper_bound(size_t variable_index) const override;
