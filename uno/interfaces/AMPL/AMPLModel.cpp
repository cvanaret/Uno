--- conflicted
+++ resolved
@@ -261,13 +261,8 @@
    return static_cast<size_t>(number_nonzeros);
 }
 
-<<<<<<< HEAD
-void AMPLModel::evaluate_lagrangian_hessian(const std::vector<double>& x, double objective_multiplier, const std::vector<double>& multipliers,
+void AMPLModel::evaluate_lagrangian_hessian(const Vector<double>& x, double objective_multiplier, const Vector<double>& multipliers,
       SymmetricMatrix<size_t, double>& hessian) const {
-=======
-void AMPLModel::evaluate_lagrangian_hessian(const Vector<double>& x, double objective_multiplier, const Vector<double>& multipliers,
-      SymmetricMatrix<double>& hessian) const {
->>>>>>> 49aa5835
    // register the vector of variables
    (*(this->asl)->p.Xknown)(this->asl, const_cast<double*>(x.data()), nullptr);
 
