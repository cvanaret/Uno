// Copyright (c) 2018-2024 Charlie Vanaret
// Licensed under the MIT license. See LICENSE file in the project directory for details.

#ifndef UNO_MODEL_H
#define UNO_MODEL_H

#include <string>
#include <vector>
#include "linear_algebra/Norm.hpp"
#include "linear_algebra/Vector.hpp"
#include "optimization/TerminationStatus.hpp"
#include "symbolic/VectorExpression.hpp"

// forward declarations
template <typename ElementType>
class Collection;
template <typename ElementType>
class RectangularMatrix;
template <typename ElementType>
class SparseVector;
template <typename IndexType, typename ElementType>
class SymmetricMatrix;

enum FunctionType {LINEAR, NONLINEAR};
enum BoundType {EQUAL_BOUNDS, BOUNDED_LOWER, BOUNDED_UPPER, BOUNDED_BOTH_SIDES, UNBOUNDED};

// forward declaration
class Iterate;

/*! \class Problem
 * \brief Optimization problem
 *
 *  Description of an optimization problem
 */
class Model {
public:
   Model(std::string name, size_t number_variables, size_t number_constraints, double objective_sign);
   virtual ~Model() = default;

   const std::string name;
   const size_t number_variables; /*!< Number of variables */
   const size_t number_constraints; /*!< Number of constraints */
   const double objective_sign; /*!< Sign of the objective function (1: minimization, -1: maximization) */

   // Hessian
   const bool fixed_hessian_sparsity{true};

<<<<<<< HEAD
   [[nodiscard]] virtual double evaluate_objective(const std::vector<double>& x) const = 0;
   virtual void evaluate_objective_gradient(const std::vector<double>& x, SparseVector<double>& gradient) const = 0;
   virtual void evaluate_constraints(const std::vector<double>& x, std::vector<double>& constraints) const = 0;
   virtual void evaluate_constraint_gradient(const std::vector<double>& x, size_t constraint_index, SparseVector<double>& gradient) const = 0;
   virtual void evaluate_constraint_jacobian(const std::vector<double>& x, RectangularMatrix<double>& constraint_jacobian) const = 0;
   virtual void evaluate_lagrangian_hessian(const std::vector<double>& x, double objective_multiplier, const std::vector<double>& multipliers,
         SymmetricMatrix<size_t, double>& hessian) const = 0;
=======
   [[nodiscard]] virtual double evaluate_objective(const Vector<double>& x) const = 0;
   virtual void evaluate_objective_gradient(const Vector<double>& x, SparseVector<double>& gradient) const = 0;
   virtual void evaluate_constraints(const Vector<double>& x, std::vector<double>& constraints) const = 0;
   virtual void evaluate_constraint_gradient(const Vector<double>& x, size_t constraint_index, SparseVector<double>& gradient) const = 0;
   virtual void evaluate_constraint_jacobian(const Vector<double>& x, RectangularMatrix<double>& constraint_jacobian) const = 0;
   virtual void evaluate_lagrangian_hessian(const Vector<double>& x, double objective_multiplier, const Vector<double>& multipliers,
         SymmetricMatrix<double>& hessian) const = 0;
>>>>>>> 49aa5835

   // purely virtual functions
   [[nodiscard]] virtual double variable_lower_bound(size_t variable_index) const = 0;
   [[nodiscard]] virtual double variable_upper_bound(size_t variable_index) const = 0;
   [[nodiscard]] virtual BoundType get_variable_bound_type(size_t variable_index) const = 0;
   [[nodiscard]] virtual const Collection<size_t>& get_lower_bounded_variables() const = 0;
   [[nodiscard]] virtual const Collection<size_t>& get_upper_bounded_variables() const = 0;
   [[nodiscard]] virtual const SparseVector<size_t>& get_slacks() const = 0;
   [[nodiscard]] virtual const Collection<size_t>& get_single_lower_bounded_variables() const = 0;
   [[nodiscard]] virtual const Collection<size_t>& get_single_upper_bounded_variables() const = 0;

   [[nodiscard]] virtual double constraint_lower_bound(size_t constraint_index) const = 0;
   [[nodiscard]] virtual double constraint_upper_bound(size_t constraint_index) const = 0;
   [[nodiscard]] virtual FunctionType get_constraint_type(size_t constraint_index) const = 0;
   [[nodiscard]] virtual BoundType get_constraint_bound_type(size_t constraint_index) const = 0;
   [[nodiscard]] virtual const Collection<size_t>& get_equality_constraints() const = 0;
   [[nodiscard]] virtual const Collection<size_t>& get_inequality_constraints() const = 0;
   [[nodiscard]] virtual const std::vector<size_t>& get_linear_constraints() const = 0;

   virtual void initial_primal_point(Vector<double>& x) const = 0;
   virtual void initial_dual_point(Vector<double>& multipliers) const = 0;
   virtual void postprocess_solution(Iterate& iterate, TerminationStatus termination_status) const = 0;

   [[nodiscard]] virtual size_t number_objective_gradient_nonzeros() const = 0;
   [[nodiscard]] virtual size_t number_jacobian_nonzeros() const = 0;
   [[nodiscard]] virtual size_t number_hessian_nonzeros() const = 0;

   // auxiliary functions
   void project_onto_variable_bounds(Vector<double>& x) const;
   [[nodiscard]] bool is_constrained() const;

   // constraint violation
   [[nodiscard]] virtual double constraint_violation(double constraint_value, size_t constraint_index) const;
   template <typename Array>
   double constraint_violation(const Array& constraints, Norm residual_norm) const;
};

// compute ||c||
template <typename Array>
double Model::constraint_violation(const Array& constraints, Norm residual_norm) const {
   const VectorExpression constraint_violation(Range(constraints.size()), [&](size_t constraint_index) {
      return this->constraint_violation(constraints[constraint_index], constraint_index);
   });
   return norm(residual_norm, constraint_violation);
}

#endif // UNO_MODEL_H<|MERGE_RESOLUTION|>--- conflicted
+++ resolved
@@ -45,23 +45,13 @@
    // Hessian
    const bool fixed_hessian_sparsity{true};
 
-<<<<<<< HEAD
-   [[nodiscard]] virtual double evaluate_objective(const std::vector<double>& x) const = 0;
-   virtual void evaluate_objective_gradient(const std::vector<double>& x, SparseVector<double>& gradient) const = 0;
-   virtual void evaluate_constraints(const std::vector<double>& x, std::vector<double>& constraints) const = 0;
-   virtual void evaluate_constraint_gradient(const std::vector<double>& x, size_t constraint_index, SparseVector<double>& gradient) const = 0;
-   virtual void evaluate_constraint_jacobian(const std::vector<double>& x, RectangularMatrix<double>& constraint_jacobian) const = 0;
-   virtual void evaluate_lagrangian_hessian(const std::vector<double>& x, double objective_multiplier, const std::vector<double>& multipliers,
-         SymmetricMatrix<size_t, double>& hessian) const = 0;
-=======
    [[nodiscard]] virtual double evaluate_objective(const Vector<double>& x) const = 0;
    virtual void evaluate_objective_gradient(const Vector<double>& x, SparseVector<double>& gradient) const = 0;
    virtual void evaluate_constraints(const Vector<double>& x, std::vector<double>& constraints) const = 0;
    virtual void evaluate_constraint_gradient(const Vector<double>& x, size_t constraint_index, SparseVector<double>& gradient) const = 0;
    virtual void evaluate_constraint_jacobian(const Vector<double>& x, RectangularMatrix<double>& constraint_jacobian) const = 0;
    virtual void evaluate_lagrangian_hessian(const Vector<double>& x, double objective_multiplier, const Vector<double>& multipliers,
-         SymmetricMatrix<double>& hessian) const = 0;
->>>>>>> 49aa5835
+         SymmetricMatrix<size_t, double>& hessian) const = 0;
 
    // purely virtual functions
    [[nodiscard]] virtual double variable_lower_bound(size_t variable_index) const = 0;
