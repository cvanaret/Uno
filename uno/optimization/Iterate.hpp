--- conflicted
+++ resolved
@@ -12,26 +12,8 @@
 #include "optimization/Multipliers.hpp"
 #include "optimization/PrimalDualResiduals.hpp"
 
-<<<<<<< HEAD
-struct Evaluations {
-   double objective{INF<double>}; /*!< Objective value */
-   std::vector<double> constraints; /*!< Constraint values (size \f$m)\f$ */
-   SparseVector<double> objective_gradient; /*!< Sparse Jacobian of the objective */
-   RectangularMatrix<double> constraint_jacobian; /*!< Sparse Jacobian of the constraints */
-
-   Evaluations(size_t max_number_variables, size_t max_number_constraints):
-         constraints(max_number_constraints),
-         objective_gradient(max_number_variables),
-         constraint_jacobian(max_number_constraints) {
-      for (auto& row: this->constraint_jacobian) {
-         row.reserve(max_number_variables);
-      }
-   }
-};
-=======
 // forward declaration
 class Model;
->>>>>>> c34d0bd7
 
 class Iterate {
 public:
