--- conflicted
+++ resolved
@@ -16,84 +16,6 @@
 #include "symbolic/Range.hpp"
 #include "tools/Infinity.hpp"
 
-<<<<<<< HEAD
-class l1RelaxedProblem: public OptimizationProblem {
-public:
-   l1RelaxedProblem(const Model& model, double objective_multiplier, double constraint_violation_coefficient);
-
-   [[nodiscard]] double get_objective_multiplier() const override;
-   void evaluate_objective_gradient(Iterate& iterate, SparseVector<double>& objective_gradient) const override;
-   void evaluate_constraints(Iterate& iterate, std::vector<double>& constraints) const override;
-   void evaluate_constraint_jacobian(Iterate& iterate, RectangularMatrix<double>& constraint_jacobian) const override;
-   void evaluate_lagrangian_hessian(const Vector<double>& x, const Vector<double>& multipliers, SymmetricMatrix<size_t, double>& hessian) const override;
-
-   [[nodiscard]] double variable_lower_bound(size_t variable_index) const override;
-   [[nodiscard]] double variable_upper_bound(size_t variable_index) const override;
-   [[nodiscard]] const Collection<size_t>& get_lower_bounded_variables() const override;
-   [[nodiscard]] const Collection<size_t>& get_upper_bounded_variables() const override;
-   [[nodiscard]] const Collection<size_t>& get_single_lower_bounded_variables() const override;
-   [[nodiscard]] const Collection<size_t>& get_single_upper_bounded_variables() const override;
-
-   [[nodiscard]] double constraint_lower_bound(size_t constraint_index) const override;
-   [[nodiscard]] double constraint_upper_bound(size_t constraint_index) const override;
-
-   [[nodiscard]] size_t number_objective_gradient_nonzeros() const override;
-   [[nodiscard]] size_t number_jacobian_nonzeros() const override;
-   [[nodiscard]] size_t number_hessian_nonzeros() const override;
-
-   [[nodiscard]] double complementarity_error(const Vector<double>& primals, const std::vector<double>& constraints,
-         const Multipliers& multipliers, double shift_value, Norm residual_norm) const override;
-
-   // parameterization
-   void set_objective_multiplier(double new_objective_multiplier);
-
-   void set_elastic_variable_values(Iterate& iterate, const std::function<void(Iterate&, size_t, size_t, double)>& elastic_setting_function) const;
-
-protected:
-   double objective_multiplier;
-   const double constraint_violation_coefficient;
-   ElasticVariables elastic_variables;
-   const Concatenation<const Collection<size_t>&, ForwardRange> lower_bounded_variables; // model variables + elastic variables
-   const Concatenation<const Collection<size_t>&, ForwardRange> single_lower_bounded_variables; // model variables + elastic variables
-
-   // delegating constructor
-   l1RelaxedProblem(const Model& model, ElasticVariables&& elastic_variables, double objective_multiplier, double constraint_violation_coefficient);
-};
-
-inline l1RelaxedProblem::l1RelaxedProblem(const Model& model, double objective_multiplier, double constraint_violation_coefficient):
-   // call delegating constructor
-   l1RelaxedProblem(model, ElasticVariables::generate(model), objective_multiplier, constraint_violation_coefficient) {
-}
-
-// private delegating constructor
-inline l1RelaxedProblem::l1RelaxedProblem(const Model& model, ElasticVariables&& elastic_variables, double objective_multiplier,
-         double constraint_violation_coefficient):
-      OptimizationProblem(model, model.number_variables + elastic_variables.size(), model.number_constraints),
-      objective_multiplier(objective_multiplier),
-      constraint_violation_coefficient(constraint_violation_coefficient),
-      elastic_variables(std::forward<ElasticVariables>(elastic_variables)),
-      // lower bounded variables are the model variables + the elastic variables
-      lower_bounded_variables(concatenate(this->model.get_lower_bounded_variables(), Range(model.number_variables,
-            model.number_variables + this->elastic_variables.size()))),
-      single_lower_bounded_variables(concatenate(this->model.get_single_lower_bounded_variables(),
-            Range(model.number_variables, model.number_variables + this->elastic_variables.size()))) {
-}
-
-inline double l1RelaxedProblem::get_objective_multiplier() const {
-   return this->objective_multiplier;
-}
-
-inline void l1RelaxedProblem::evaluate_objective_gradient(Iterate& iterate, SparseVector<double>& objective_gradient) const {
-   // scale nabla f(x) by rho
-   if (this->objective_multiplier != 0.) {
-      iterate.evaluate_objective_gradient(this->model);
-      // TODO change this
-      objective_gradient = iterate.evaluations.objective_gradient;
-      scale(objective_gradient, this->objective_multiplier);
-   }
-   else {
-      objective_gradient.clear();
-=======
 namespace uno {
    class l1RelaxedProblem: public OptimizationProblem {
    public:
@@ -103,7 +25,7 @@
       void evaluate_objective_gradient(Iterate& iterate, SparseVector<double>& objective_gradient) const override;
       void evaluate_constraints(Iterate& iterate, std::vector<double>& constraints) const override;
       void evaluate_constraint_jacobian(Iterate& iterate, RectangularMatrix<double>& constraint_jacobian) const override;
-      void evaluate_lagrangian_hessian(const Vector<double>& x, const Vector<double>& multipliers, SymmetricMatrix<double>& hessian) const override;
+      void evaluate_lagrangian_hessian(const Vector<double>& x, const Vector<double>& multipliers, SymmetricMatrix<size_t, double>& hessian) const override;
 
       [[nodiscard]] double variable_lower_bound(size_t variable_index) const override;
       [[nodiscard]] double variable_upper_bound(size_t variable_index) const override;
@@ -139,14 +61,13 @@
    };
 
    inline l1RelaxedProblem::l1RelaxedProblem(const Model& model, double objective_multiplier, double constraint_violation_coefficient):
-      // call delegating constructor
-      l1RelaxedProblem(model, ElasticVariables::generate(model), objective_multiplier, constraint_violation_coefficient) {
->>>>>>> 86b1a3bf
+   // call delegating constructor
+         l1RelaxedProblem(model, ElasticVariables::generate(model), objective_multiplier, constraint_violation_coefficient) {
    }
 
    // private delegating constructor
    inline l1RelaxedProblem::l1RelaxedProblem(const Model& model, ElasticVariables&& elastic_variables, double objective_multiplier,
-            double constraint_violation_coefficient):
+         double constraint_violation_coefficient):
          OptimizationProblem(model, model.number_variables + elastic_variables.size(), model.number_constraints),
          objective_multiplier(objective_multiplier),
          constraint_violation_coefficient(constraint_violation_coefficient),
@@ -162,11 +83,6 @@
       return this->objective_multiplier;
    }
 
-<<<<<<< HEAD
-inline void l1RelaxedProblem::evaluate_lagrangian_hessian(const Vector<double>& x, const Vector<double>& multipliers,
-      SymmetricMatrix<size_t, double>& hessian) const {
-   this->model.evaluate_lagrangian_hessian(x, this->objective_multiplier, multipliers, hessian);
-=======
    inline void l1RelaxedProblem::evaluate_objective_gradient(Iterate& iterate, SparseVector<double>& objective_gradient) const {
       // scale nabla f(x) by rho
       if (this->objective_multiplier != 0.) {
@@ -178,7 +94,6 @@
       else {
          objective_gradient.clear();
       }
->>>>>>> 86b1a3bf
 
       // elastic contribution
       for (const auto [_, elastic_index]: this->elastic_variables.positive) {
@@ -215,7 +130,7 @@
    }
 
    inline void l1RelaxedProblem::evaluate_lagrangian_hessian(const Vector<double>& x, const Vector<double>& multipliers,
-         SymmetricMatrix<double>& hessian) const {
+         SymmetricMatrix<size_t, double>& hessian) const {
       this->model.evaluate_lagrangian_hessian(x, this->objective_multiplier, multipliers, hessian);
 
       // extend the dimension of the Hessian by finalizing the remaining columns (note: the elastics do not enter the Hessian)
@@ -243,14 +158,14 @@
          // lower violated
          if (constraints[constraint_index] < this->constraint_lower_bound(constraint_index)) {
             return (1. - multipliers.constraints[constraint_index]/this->constraint_violation_coefficient) * (constraints[constraint_index] -
-               this->constraint_lower_bound(constraint_index)) - shift_value/this->constraint_violation_coefficient;
-         }
-         // upper violated
+                                                                                                              this->constraint_lower_bound(constraint_index)) - shift_value/this->constraint_violation_coefficient;
+         }
+            // upper violated
          else if (this->constraint_upper_bound(constraint_index) < constraints[constraint_index]) {
             return (1. + multipliers.constraints[constraint_index]/this->constraint_violation_coefficient) * (constraints[constraint_index] -
-               this->constraint_upper_bound(constraint_index)) - shift_value/this->constraint_violation_coefficient;
-         }
-         // inequality
+                                                                                                              this->constraint_upper_bound(constraint_index)) - shift_value/this->constraint_violation_coefficient;
+         }
+            // inequality
          else if (this->model.get_constraint_bound_type(constraint_index) != EQUAL_BOUNDS) {
             if (0. < multipliers.constraints[constraint_index]) { // lower bound
                return multipliers.constraints[constraint_index] * (constraints[constraint_index] - this->constraint_lower_bound(constraint_index)) - shift_value;
@@ -333,7 +248,7 @@
    }
 
    inline void l1RelaxedProblem::set_elastic_variable_values(Iterate& iterate, const std::function<void(Iterate&, size_t, size_t, double)>&
-         elastic_setting_function) const {
+   elastic_setting_function) const {
       iterate.set_number_variables(this->number_variables);
       for (const auto [constraint_index, elastic_index]: this->elastic_variables.positive) {
          elastic_setting_function(iterate, constraint_index, elastic_index, -1.);
