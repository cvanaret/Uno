--- conflicted
+++ resolved
@@ -39,12 +39,7 @@
    virtual void evaluate_objective_gradient(Iterate& iterate, SparseVector<double>& objective_gradient) const = 0;
    virtual void evaluate_constraints(Iterate& iterate, std::vector<double>& constraints) const = 0;
    virtual void evaluate_constraint_jacobian(Iterate& iterate, RectangularMatrix<double>& constraint_jacobian) const = 0;
-<<<<<<< HEAD
-   virtual void evaluate_lagrangian_hessian(const std::vector<double>& x, const std::vector<double>& multipliers, SymmetricMatrix<size_t, double>&
-         hessian) const = 0;
-=======
-   virtual void evaluate_lagrangian_hessian(const Vector<double>& x, const Vector<double>& multipliers, SymmetricMatrix<double>& hessian) const = 0;
->>>>>>> 49aa5835
+   virtual void evaluate_lagrangian_hessian(const Vector<double>& x, const Vector<double>& multipliers, SymmetricMatrix<size_t, double>& hessian) const = 0;
 
    [[nodiscard]] size_t get_number_original_variables() const;
    [[nodiscard]] virtual double variable_lower_bound(size_t variable_index) const = 0;
