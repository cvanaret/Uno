// Copyright (c) 2018-2024 Charlie Vanaret
// Licensed under the MIT license. See LICENSE file in the project directory for details.

#include "Preprocessing.hpp"
#include "ingredients/subproblem/Direction.hpp"
#include "linear_algebra/CSCSymmetricMatrix.hpp"
#include "linear_algebra/RectangularMatrix.hpp"
#include "model/Model.hpp"
#include "optimization/Iterate.hpp"
#include "optimization/WarmstartInformation.hpp"
#include "reformulation/OptimizationProblem.hpp"
#include "solvers/linear/SymmetricIndefiniteLinearSolver.hpp"
#include "solvers/QP/QPSolver.hpp"
#include "symbolic/VectorView.hpp"

// compute a least-square approximation of the multipliers by solving a linear system
void Preprocessing::compute_least_square_multipliers(const Model& model, SymmetricMatrix<size_t, double>& matrix, Vector<double>& rhs,
      SymmetricIndefiniteLinearSolver<size_t, double>& linear_solver, Iterate& current_iterate, Vector<double>& multipliers, double multiplier_max_norm) {
   current_iterate.evaluate_objective_gradient(model);
   current_iterate.evaluate_constraint_jacobian(model);

   /* build the symmetric matrix */
   matrix.reset();
   // identity block
   for (size_t variable_index: Range(model.number_variables)) {
      matrix.insert(1., variable_index, variable_index);
      matrix.finalize_column(variable_index);
   }
   // Jacobian of general constraints
   for (size_t constraint_index: Range(model.number_constraints)) {
      for (const auto [variable_index, derivative]: current_iterate.evaluations.constraint_jacobian[constraint_index]) {
         matrix.insert(derivative, variable_index, model.number_variables + constraint_index);
      }
      matrix.finalize_column(model.number_variables + constraint_index);
   }
   DEBUG2 << "Matrix for least-square multipliers:\n" << matrix << '\n';

   /* generate the right-hand side */
   rhs.fill(0.);
   // objective gradient
   for (const auto [variable_index, derivative]: current_iterate.evaluations.objective_gradient) {
      rhs[variable_index] += model.objective_sign * derivative;
   }
   // variable bound constraints
   for (size_t variable_index: Range(model.number_variables)) {
      rhs[variable_index] -= current_iterate.multipliers.lower_bounds[variable_index] + current_iterate.multipliers.upper_bounds[variable_index];
   }
   DEBUG2 << "RHS for least-square multipliers: "; print_vector(DEBUG2, view(rhs, 0, matrix.dimension));
   
   /* solve the system */
   Vector<double> solution(matrix.dimension);
<<<<<<< HEAD
   linear_solver.solve_indefinite_system(matrix, rhs, solution, true);
   DEBUG2 << "Solution: "; print_vector(DEBUG2, solution, 0, matrix.dimension);
=======
   linear_solver.factorize(matrix);
   linear_solver.solve_indefinite_system(matrix, rhs, solution);
>>>>>>> 3def637d

   // if least-square multipliers too big, discard them. Otherwise, keep them
   const auto trial_multipliers = view(solution, model.number_variables, model.number_variables + model.number_constraints);
   DEBUG2 << "Trial multipliers: "; print_vector(DEBUG2, trial_multipliers);
   if (norm_inf(trial_multipliers) <= multiplier_max_norm) {
      multipliers = trial_multipliers;
   }
   else {
      DEBUG << "Ignoring the least-square multipliers\n";
   }
   DEBUG << '\n';
}

size_t count_infeasible_linear_constraints(const Model& model, const std::vector<double>& constraint_values) {
   size_t infeasible_linear_constraints = 0;
   for (size_t constraint_index: model.get_linear_constraints()) {
      if (constraint_values[constraint_index] < model.constraint_lower_bound(constraint_index) ||
            model.constraint_upper_bound(constraint_index) < constraint_values[constraint_index]) {
         infeasible_linear_constraints++;
      }
   }
   return infeasible_linear_constraints;
}

bool Preprocessing::enforce_linear_constraints(const Model& model, Vector<double>& x, Multipliers& multipliers, QPSolver& qp_solver) {
   const auto& linear_constraints = model.get_linear_constraints();
   INFO << "Preprocessing phase: the problem has " << linear_constraints.size() << " linear constraints\n";
   if (not linear_constraints.empty()) {
      // evaluate the constraints
      std::vector<double> constraints(model.number_constraints);
      model.evaluate_constraints(x, constraints);
      const size_t infeasible_linear_constraints = count_infeasible_linear_constraints(model, constraints);
      INFO << "There are " << infeasible_linear_constraints << " infeasible linear constraints at the initial point\n";
      if (0 < infeasible_linear_constraints) {
         // Hessian
         const CSCSymmetricMatrix<size_t, double> hessian = CSCSymmetricMatrix<size_t, double>::identity(model.number_variables);
         // constraint Jacobian
         RectangularMatrix<double> constraint_jacobian(linear_constraints.size(), model.number_variables);
         for (size_t linear_constraint_index: Range(linear_constraints.size())) {
            const size_t constraint_index = linear_constraints[linear_constraint_index];
            model.evaluate_constraint_gradient(x, constraint_index, constraint_jacobian[linear_constraint_index]);
         }
         // variable bounds
         std::vector<double> variables_lower_bounds(model.number_variables);
         std::vector<double> variables_upper_bounds(model.number_variables);
         for (size_t variable_index: Range(model.number_variables)) {
            variables_lower_bounds[variable_index] = model.variable_lower_bound(variable_index) - x[variable_index];
            variables_upper_bounds[variable_index] = model.variable_upper_bound(variable_index) - x[variable_index];
         }
         // constraint bounds
         std::vector<double> constraints_lower_bounds(linear_constraints.size());
         std::vector<double> constraints_upper_bounds(linear_constraints.size());
         for (size_t linear_constraint_index: Range(linear_constraints.size())) {
            const size_t constraint_index = linear_constraints[linear_constraint_index];
            constraints_lower_bounds[linear_constraint_index] = model.constraint_lower_bound(constraint_index) - constraints[constraint_index];
            constraints_upper_bounds[linear_constraint_index] = model.constraint_upper_bound(constraint_index) - constraints[constraint_index];
         }

         // solve the strictly convex QP
         Vector<double> d0(model.number_variables); // = 0
         SparseVector<double> linear_objective; // empty
         WarmstartInformation warmstart_information{true, true, true, true};
         Direction direction(model.number_variables, model.number_constraints);
         qp_solver.solve_QP(model.number_variables, linear_constraints.size(), variables_lower_bounds, variables_upper_bounds, constraints_lower_bounds,
               constraints_upper_bounds, linear_objective, constraint_jacobian, hessian, d0, direction, warmstart_information);
         if (direction.status == SubproblemStatus::INFEASIBLE) {
            INFO << "Linear constraints cannot be satisfied.\n";
            return false;
         }

         // take the step
         x += direction.primals;
         multipliers.lower_bounds += direction.multipliers.lower_bounds;
         multipliers.upper_bounds += direction.multipliers.upper_bounds;
         for (size_t linear_constraint_index: Range(linear_constraints.size())) {
            const size_t constraint_index = linear_constraints[linear_constraint_index];
            multipliers.constraints[constraint_index] += direction.multipliers.constraints[linear_constraint_index];
         }
         DEBUG3 << "Linear feasible initial point: "; print_vector(DEBUG3, x);
         std::cout << '\n';
      }
   }
   return true;
}<|MERGE_RESOLUTION|>--- conflicted
+++ resolved
@@ -8,7 +8,6 @@
 #include "model/Model.hpp"
 #include "optimization/Iterate.hpp"
 #include "optimization/WarmstartInformation.hpp"
-#include "reformulation/OptimizationProblem.hpp"
 #include "solvers/linear/SymmetricIndefiniteLinearSolver.hpp"
 #include "solvers/QP/QPSolver.hpp"
 #include "symbolic/VectorView.hpp"
@@ -49,13 +48,7 @@
    
    /* solve the system */
    Vector<double> solution(matrix.dimension);
-<<<<<<< HEAD
    linear_solver.solve_indefinite_system(matrix, rhs, solution, true);
-   DEBUG2 << "Solution: "; print_vector(DEBUG2, solution, 0, matrix.dimension);
-=======
-   linear_solver.factorize(matrix);
-   linear_solver.solve_indefinite_system(matrix, rhs, solution);
->>>>>>> 3def637d
 
    // if least-square multipliers too big, discard them. Otherwise, keep them
    const auto trial_multipliers = view(solution, model.number_variables, model.number_variables + model.number_constraints);
