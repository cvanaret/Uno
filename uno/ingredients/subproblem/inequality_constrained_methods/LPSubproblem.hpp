--- conflicted
+++ resolved
@@ -15,29 +15,16 @@
       LPSubproblem(size_t number_variables, size_t number_constraints, size_t number_objective_gradient_nonzeros, size_t number_jacobian_nonzeros,
             const Options& options);
 
-<<<<<<< HEAD
-   void generate_initial_iterate(const OptimizationProblem& problem, Iterate& initial_iterate) override;
-   void solve(Statistics& statistics, const OptimizationProblem& problem, Iterate& current_iterate,  const Multipliers& current_multipliers,
-         Direction& direction, const WarmstartInformation& warmstart_information) override;
-   [[nodiscard]] const SymmetricMatrix<size_t, double>& get_lagrangian_hessian() const override;
-   [[nodiscard]] size_t get_hessian_evaluation_count() const override;
-
-private:
-   // pointer to allow polymorphism
-   const std::unique_ptr<LPSolver> solver; /*!< Solver that solves the subproblem */
-   const COOSymmetricMatrix<size_t, double> zero_hessian;
-=======
       void generate_initial_iterate(const OptimizationProblem& problem, Iterate& initial_iterate) override;
       void solve(Statistics& statistics, const OptimizationProblem& problem, Iterate& current_iterate,  const Multipliers& current_multipliers,
             Direction& direction, const WarmstartInformation& warmstart_information) override;
-      [[nodiscard]] const SymmetricMatrix<double>& get_lagrangian_hessian() const override;
+      [[nodiscard]] const SymmetricMatrix<size_t, double>& get_lagrangian_hessian() const override;
       [[nodiscard]] size_t get_hessian_evaluation_count() const override;
 
    private:
       // pointer to allow polymorphism
       const std::unique_ptr<LPSolver> solver; /*!< Solver that solves the subproblem */
-      const COOSymmetricMatrix<double> zero_hessian;
->>>>>>> 86b1a3bf
+      const COOSymmetricMatrix<size_t, double> zero_hessian;
 
       void evaluate_functions(const OptimizationProblem& problem, Iterate& current_iterate, const WarmstartInformation& warmstart_information);
    };
