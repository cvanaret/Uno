// Copyright (c) 2018-2024 Charlie Vanaret
// Licensed under the MIT license. See LICENSE file in the project directory for details.

#ifndef UNO_HESSIANMODEL_H
#define UNO_HESSIANMODEL_H

#include <memory>
#include <vector>
#include "solvers/linear/SymmetricIndefiniteLinearSolver.hpp"

<<<<<<< HEAD
// forward declarations
class OptimizationProblem;
class Options;
class Statistics;
template <typename ElementType>
class Vector;

class HessianModel {
public:
   HessianModel(size_t dimension, size_t maximum_number_nonzeros, const std::string& sparse_format, bool use_regularization);
   virtual ~HessianModel() = default;

   std::unique_ptr<SymmetricMatrix<size_t, double>> hessian;
   size_t evaluation_count{0};

   virtual void evaluate(Statistics& statistics, const OptimizationProblem& problem, const Vector<double>& primal_variables,
         const Vector<double>& constraint_multipliers) = 0;
};

// Exact Hessian
class ExactHessian : public HessianModel {
public:
   ExactHessian(size_t dimension, size_t maximum_number_nonzeros, const Options& options);

   void evaluate(Statistics& statistics, const OptimizationProblem& problem, const Vector<double>& primal_variables,
         const Vector<double>& constraint_multipliers) override;
};

// Hessian with convexification (inertia correction)
class ConvexifiedHessian : public HessianModel {
public:
   ConvexifiedHessian(size_t dimension, size_t maximum_number_nonzeros, const Options& options);

   void evaluate(Statistics& statistics, const OptimizationProblem& problem, const Vector<double>& primal_variables,
         const Vector<double>& constraint_multipliers) override;

protected:
   std::unique_ptr<SymmetricIndefiniteLinearSolver<size_t, double>> linear_solver; /*!< Solver that computes the inertia */
   const double regularization_initial_value{};
   const double regularization_increase_factor{};

   void regularize(Statistics& statistics, SymmetricMatrix<size_t, double>& hessian, size_t number_original_variables);
};
=======
namespace uno {
   // forward declarations
   class OptimizationProblem;
   class Options;
   class Statistics;
   template <typename ElementType>
   class Vector;

   class HessianModel {
   public:
      HessianModel(size_t dimension, size_t maximum_number_nonzeros, const std::string& sparse_format, bool use_regularization);
      virtual ~HessianModel() = default;

      std::unique_ptr<SymmetricMatrix<double>> hessian;
      size_t evaluation_count{0};

      virtual void evaluate(Statistics& statistics, const OptimizationProblem& problem, const Vector<double>& primal_variables,
            const Vector<double>& constraint_multipliers) = 0;
   };

   // Exact Hessian
   class ExactHessian : public HessianModel {
   public:
      ExactHessian(size_t dimension, size_t maximum_number_nonzeros, const Options& options);

      void evaluate(Statistics& statistics, const OptimizationProblem& problem, const Vector<double>& primal_variables,
            const Vector<double>& constraint_multipliers) override;
   };

   // Hessian with convexification (inertia correction)
   class ConvexifiedHessian : public HessianModel {
   public:
      ConvexifiedHessian(size_t dimension, size_t maximum_number_nonzeros, const Options& options);

      void evaluate(Statistics& statistics, const OptimizationProblem& problem, const Vector<double>& primal_variables,
            const Vector<double>& constraint_multipliers) override;

   protected:
      std::unique_ptr<SymmetricIndefiniteLinearSolver<double>> linear_solver; /*!< Solver that computes the inertia */
      const double regularization_initial_value{};
      const double regularization_increase_factor{};

      void regularize(Statistics& statistics, SymmetricMatrix<double>& hessian, size_t number_original_variables);
   };
} // namespace
>>>>>>> 86b1a3bf

#endif // UNO_HESSIANMODEL_H<|MERGE_RESOLUTION|>--- conflicted
+++ resolved
@@ -8,51 +8,6 @@
 #include <vector>
 #include "solvers/linear/SymmetricIndefiniteLinearSolver.hpp"
 
-<<<<<<< HEAD
-// forward declarations
-class OptimizationProblem;
-class Options;
-class Statistics;
-template <typename ElementType>
-class Vector;
-
-class HessianModel {
-public:
-   HessianModel(size_t dimension, size_t maximum_number_nonzeros, const std::string& sparse_format, bool use_regularization);
-   virtual ~HessianModel() = default;
-
-   std::unique_ptr<SymmetricMatrix<size_t, double>> hessian;
-   size_t evaluation_count{0};
-
-   virtual void evaluate(Statistics& statistics, const OptimizationProblem& problem, const Vector<double>& primal_variables,
-         const Vector<double>& constraint_multipliers) = 0;
-};
-
-// Exact Hessian
-class ExactHessian : public HessianModel {
-public:
-   ExactHessian(size_t dimension, size_t maximum_number_nonzeros, const Options& options);
-
-   void evaluate(Statistics& statistics, const OptimizationProblem& problem, const Vector<double>& primal_variables,
-         const Vector<double>& constraint_multipliers) override;
-};
-
-// Hessian with convexification (inertia correction)
-class ConvexifiedHessian : public HessianModel {
-public:
-   ConvexifiedHessian(size_t dimension, size_t maximum_number_nonzeros, const Options& options);
-
-   void evaluate(Statistics& statistics, const OptimizationProblem& problem, const Vector<double>& primal_variables,
-         const Vector<double>& constraint_multipliers) override;
-
-protected:
-   std::unique_ptr<SymmetricIndefiniteLinearSolver<size_t, double>> linear_solver; /*!< Solver that computes the inertia */
-   const double regularization_initial_value{};
-   const double regularization_increase_factor{};
-
-   void regularize(Statistics& statistics, SymmetricMatrix<size_t, double>& hessian, size_t number_original_variables);
-};
-=======
 namespace uno {
    // forward declarations
    class OptimizationProblem;
@@ -66,7 +21,7 @@
       HessianModel(size_t dimension, size_t maximum_number_nonzeros, const std::string& sparse_format, bool use_regularization);
       virtual ~HessianModel() = default;
 
-      std::unique_ptr<SymmetricMatrix<double>> hessian;
+      std::unique_ptr<SymmetricMatrix<size_t, double>> hessian;
       size_t evaluation_count{0};
 
       virtual void evaluate(Statistics& statistics, const OptimizationProblem& problem, const Vector<double>& primal_variables,
@@ -91,13 +46,12 @@
             const Vector<double>& constraint_multipliers) override;
 
    protected:
-      std::unique_ptr<SymmetricIndefiniteLinearSolver<double>> linear_solver; /*!< Solver that computes the inertia */
+      std::unique_ptr<SymmetricIndefiniteLinearSolver<size_t, double>> linear_solver; /*!< Solver that computes the inertia */
       const double regularization_initial_value{};
       const double regularization_increase_factor{};
 
-      void regularize(Statistics& statistics, SymmetricMatrix<double>& hessian, size_t number_original_variables);
+      void regularize(Statistics& statistics, SymmetricMatrix<size_t, double>& hessian, size_t number_original_variables);
    };
 } // namespace
->>>>>>> 86b1a3bf
 
 #endif // UNO_HESSIANMODEL_H