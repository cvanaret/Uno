// Copyright (c) 2018-2024 Charlie Vanaret
// Licensed under the MIT license. See LICENSE file in the project directory for details.

#ifndef UNO_INFEASIBLEINTERIORPOINTSUBPROBLEM_H
#define UNO_INFEASIBLEINTERIORPOINTSUBPROBLEM_H

#include "ingredients/subproblem/Subproblem.hpp"
#include "linear_algebra/SymmetricIndefiniteLinearSystem.hpp"
#include "solvers/linear/direct/DirectIndefiniteLinearSolver.hpp"
#include "solvers/linear/direct/DirectIndefiniteLinearSolverFactory.hpp"
#include "ingredients/subproblem/HessianModel.hpp"
#include "BarrierParameterUpdateStrategy.hpp"

struct InteriorPointParameters {
   double tau_min;
   double k_sigma;
   double regularization_exponent;
   double small_direction_factor;
   double push_variable_to_interior_k1;
   double push_variable_to_interior_k2;
};

class PrimalDualInteriorPointSubproblem : public Subproblem {
public:
   PrimalDualInteriorPointSubproblem(size_t number_variables, size_t number_constraints, size_t number_jacobian_nonzeros,
         size_t number_hessian_nonzeros, const Options& options);

   void initialize_statistics(Statistics& statistics, const Options& options) override;
   [[nodiscard]] bool generate_initial_iterate(const OptimizationProblem& problem, Iterate& initial_iterate) override;
   void set_initial_point(const Vector<double>& point) override;

   void initialize_feasibility_problem(const l1RelaxedProblem& problem, Iterate& current_iterate) override;
   void set_elastic_variable_values(const l1RelaxedProblem& problem, Iterate& constraint_index) override;
   void exit_feasibility_problem(const OptimizationProblem& problem, Iterate& trial_iterate) override;

   void solve(Statistics& statistics, const OptimizationProblem& problem, Iterate& current_iterate,  const Multipliers& current_multipliers,
         Direction& direction, const WarmstartInformation& warmstart_information) override;

   [[nodiscard]] const SymmetricMatrix<size_t, double>& get_lagrangian_hessian() const override;
   void set_auxiliary_measure(const Model& model, Iterate& iterate) override;
   [[nodiscard]] double compute_predicted_auxiliary_reduction_model(const Model& model, const Iterate& current_iterate,
         const Vector<double>& primal_direction, double step_length) const override;

   void postprocess_iterate(const OptimizationProblem& problem, Iterate& iterate) override;
   [[nodiscard]] size_t get_hessian_evaluation_count() const override;

protected:
<<<<<<< HEAD
   SymmetricIndefiniteLinearSystem<size_t, double> augmented_system;
   const std::unique_ptr<HessianModel> hessian_model; /*!< Strategy to evaluate or approximate the Hessian */
   const std::unique_ptr<DirectIndefiniteLinearSolver<size_t, double>> linear_solver;
=======
   SparseVector<double> objective_gradient; /*!< Sparse Jacobian of the objective */
   std::vector<double> constraints; /*!< Constraint values (size \f$m)\f$ */
   RectangularMatrix<double> constraint_jacobian; /*!< Sparse Jacobian of the constraints */
   const std::unique_ptr<HessianModel> hessian_model; /*!< Strategy to evaluate or approximate the Hessian */

   SymmetricIndefiniteLinearSystem<double> augmented_system;
   const std::unique_ptr<SymmetricIndefiniteLinearSolver<double>> linear_solver;
>>>>>>> d488f60c

   BarrierParameterUpdateStrategy barrier_parameter_update_strategy;
   double previous_barrier_parameter;
   const double default_multiplier;
   const InteriorPointParameters parameters;
   const double least_square_multiplier_max_norm;
   const double damping_factor; // (Section 3.7 in IPOPT paper)

   bool solving_feasibility_problem{false};

   [[nodiscard]] double barrier_parameter() const;
   [[nodiscard]] double push_variable_to_interior(double variable_value, double lower_bound, double upper_bound) const;
   void evaluate_functions(Statistics& statistics, const OptimizationProblem& problem, Iterate& current_iterate, const Multipliers& current_multipliers,
         const WarmstartInformation& warmstart_information);
   void update_barrier_parameter(const OptimizationProblem& problem, const Iterate& current_iterate);
   [[nodiscard]] bool is_small_step(const OptimizationProblem& problem, const Vector<double>& current_primals, const Vector<double>& direction_primals) const;
   [[nodiscard]] double evaluate_subproblem_objective(const Direction& direction) const;
   [[nodiscard]] double compute_barrier_term_directional_derivative(const Model& model, const Iterate& current_iterate,
         const Vector<double>& primal_direction) const;
   [[nodiscard]] static double primal_fraction_to_boundary(const OptimizationProblem& problem, const Vector<double>& current_primals,
         const Vector<double>& primal_direction, double tau);
   [[nodiscard]] static double dual_fraction_to_boundary(const OptimizationProblem& problem, const Multipliers& current_multipliers,
         Multipliers& direction_multipliers, double tau);
   void assemble_augmented_system(Statistics& statistics, const OptimizationProblem& problem, const Multipliers& current_multipliers);
   void assemble_augmented_rhs(const OptimizationProblem& problem, const Multipliers& current_multipliers);
   void assemble_primal_dual_direction(const OptimizationProblem& problem, const Vector<double>& current_primals, const Multipliers& current_multipliers,
         Vector<double>& direction_primals, Multipliers& direction_multipliers);
   void compute_bound_dual_direction(const OptimizationProblem& problem, const Vector<double>& current_primals, const Multipliers& current_multipliers,
         const Vector<double>& primal_direction, Multipliers& direction_multipliers);
   void compute_least_square_multipliers(const OptimizationProblem& problem, Iterate& iterate, Vector<double>& constraint_multipliers);
};

#endif // UNO_INFEASIBLEINTERIORPOINTSUBPROBLEM_H<|MERGE_RESOLUTION|>--- conflicted
+++ resolved
@@ -45,19 +45,13 @@
    [[nodiscard]] size_t get_hessian_evaluation_count() const override;
 
 protected:
-<<<<<<< HEAD
-   SymmetricIndefiniteLinearSystem<size_t, double> augmented_system;
-   const std::unique_ptr<HessianModel> hessian_model; /*!< Strategy to evaluate or approximate the Hessian */
-   const std::unique_ptr<DirectIndefiniteLinearSolver<size_t, double>> linear_solver;
-=======
    SparseVector<double> objective_gradient; /*!< Sparse Jacobian of the objective */
    std::vector<double> constraints; /*!< Constraint values (size \f$m)\f$ */
    RectangularMatrix<double> constraint_jacobian; /*!< Sparse Jacobian of the constraints */
    const std::unique_ptr<HessianModel> hessian_model; /*!< Strategy to evaluate or approximate the Hessian */
 
-   SymmetricIndefiniteLinearSystem<double> augmented_system;
-   const std::unique_ptr<SymmetricIndefiniteLinearSolver<double>> linear_solver;
->>>>>>> d488f60c
+   SymmetricIndefiniteLinearSystem<size_t, double> augmented_system;
+   const std::unique_ptr<DirectIndefiniteLinearSolver<size_t, double>> linear_solver;
 
    BarrierParameterUpdateStrategy barrier_parameter_update_strategy;
    double previous_barrier_parameter;
