// Copyright (c) 2018-2024 Charlie Vanaret
// Licensed under the MIT license. See LICENSE file in the project directory for details.

#include <cmath>
#include "PrimalDualInteriorPointSubproblem.hpp"
#include "ingredients/subproblem/Direction.hpp"
#include "ingredients/subproblem/HessianModelFactory.hpp"
#include "solvers/linear/SymmetricIndefiniteLinearSolverFactory.hpp"
#include "linear_algebra/SymmetricMatrixFactory.hpp"
#include "optimization/WarmstartInformation.hpp"
#include "preprocessing/Preprocessing.hpp"
#include "reformulation/l1RelaxedProblem.hpp"
#include "symbolic/VectorView.hpp"
#include "tools/Infinity.hpp"

PrimalDualInteriorPointSubproblem::PrimalDualInteriorPointSubproblem(size_t number_variables, size_t number_constraints,
         size_t number_jacobian_nonzeros, size_t number_hessian_nonzeros, const Options& options):
      Subproblem(number_variables, number_constraints),
      augmented_system(options.get_string("sparse_format"), number_variables + number_constraints,
            number_hessian_nonzeros
            + number_variables /* diagonal barrier terms for bound constraints */
            + number_jacobian_nonzeros /* Jacobian */,
            true, /* use regularization */
            options),
      // the Hessian is not convexified. Instead, the augmented system will be.
      hessian_model(HessianModelFactory::create(options.get_string("hessian_model"), number_variables, number_hessian_nonzeros, false, options)),
      linear_solver(DirectIndefiniteLinearSolverFactory::create(options.get_string("linear_solver"), number_variables + number_constraints,
            number_hessian_nonzeros
            + number_variables + number_constraints /* regularization */
            + 2 * number_variables /* diagonal barrier terms */
            + number_jacobian_nonzeros /* Jacobian */)),
      barrier_parameter_update_strategy(options),
      previous_barrier_parameter(options.get_double("barrier_initial_parameter")),
      default_multiplier(options.get_double("barrier_default_multiplier")),
      parameters({
            options.get_double("barrier_tau_min"),
            options.get_double("barrier_k_sigma"),
            options.get_double("barrier_regularization_exponent"),
            options.get_double("barrier_small_direction_factor"),
            options.get_double("barrier_push_variable_to_interior_k1"),
            options.get_double("barrier_push_variable_to_interior_k2")
      }),
      least_square_multiplier_max_norm(options.get_double("least_square_multiplier_max_norm")),
      damping_factor(options.get_double("barrier_damping_factor")) {
}

inline void PrimalDualInteriorPointSubproblem::initialize_statistics(Statistics& statistics, const Options& options) {
   statistics.add_column("regularization", Statistics::double_width - 1, options.get_int("statistics_regularization_column_order"));
   statistics.add_column("barrier param.", Statistics::double_width - 1, options.get_int("statistics_barrier_parameter_column_order"));
}

inline bool PrimalDualInteriorPointSubproblem::generate_initial_iterate(const OptimizationProblem& problem, Iterate& initial_iterate) {
   if (problem.has_inequality_constraints()) {
      throw std::runtime_error("The problem has inequality constraints. Create an instance of HomogeneousEqualityConstrainedModel.\n");
   }

   // TODO: enforce linear constraints at initial point
   //if (options.get_bool("enforce_linear_constraints")) {
   //   Preprocessing::enforce_linear_constraints(problem.model, initial_iterate.primals, initial_iterate.multipliers, this->solver);
   //}

   // make the initial point strictly feasible wrt the bounds
   for (size_t variable_index: Range(problem.number_variables)) {
      initial_iterate.primals[variable_index] = PrimalDualInteriorPointSubproblem::push_variable_to_interior(initial_iterate.primals[variable_index],
            problem.variable_lower_bound(variable_index), problem.variable_upper_bound(variable_index));
   }

   // set the slack variables (if any)
   if (not problem.model.get_slacks().is_empty()) {
      // evaluate the constraints at the original point
      initial_iterate.evaluate_constraints(problem.model);

      // set the slacks to the constraint values
      for (const auto [constraint_index, slack_index]: problem.model.get_slacks()) {
         initial_iterate.primals[slack_index] = PrimalDualInteriorPointSubproblem::push_variable_to_interior(initial_iterate.evaluations.constraints[constraint_index],
               problem.variable_lower_bound(slack_index), problem.variable_upper_bound(slack_index));
      }
      // since the slacks have been set, the function evaluations should also be updated
      initial_iterate.is_objective_gradient_computed = false;
      initial_iterate.are_constraints_computed = false;
      initial_iterate.is_constraint_jacobian_computed = false;
   }

   // set the bound multipliers
   for (const size_t variable_index: problem.get_lower_bounded_variables()) {
      initial_iterate.multipliers.lower_bounds[variable_index] = this->default_multiplier;
   }
   for (const size_t variable_index: problem.get_upper_bounded_variables()) {
      initial_iterate.multipliers.upper_bounds[variable_index] = -this->default_multiplier;
   }

   // compute least-square multipliers
   if (problem.is_constrained()) {
      this->compute_least_square_multipliers(problem, initial_iterate, initial_iterate.multipliers.constraints);
   }
   return true;
}

double PrimalDualInteriorPointSubproblem::barrier_parameter() const {
   return this->barrier_parameter_update_strategy.get_barrier_parameter();
}

double PrimalDualInteriorPointSubproblem::push_variable_to_interior(double variable_value, double lower_bound, double upper_bound) const {
   const double range = upper_bound - lower_bound;
   const double perturbation_lb = std::min(this->parameters.push_variable_to_interior_k1 * std::max(1., std::abs(lower_bound)),
         this->parameters.push_variable_to_interior_k2 * range);
   const double perturbation_ub = std::min(this->parameters.push_variable_to_interior_k1 * std::max(1., std::abs(upper_bound)),
         this->parameters.push_variable_to_interior_k2 * range);
   variable_value = std::max(variable_value, lower_bound + perturbation_lb);
   variable_value = std::min(variable_value, upper_bound - perturbation_ub);
   return variable_value;
}

void PrimalDualInteriorPointSubproblem::evaluate_functions(Statistics& statistics, const OptimizationProblem& problem, Iterate& current_iterate,
      const Multipliers& current_multipliers, const WarmstartInformation& warmstart_information) {
   // barrier Lagrangian Hessian
   if (warmstart_information.objective_changed || warmstart_information.constraints_changed) {
      // original Lagrangian Hessian
      this->hessian_model->evaluate(statistics, problem, current_iterate.primals, current_multipliers.constraints);

      // diagonal barrier terms (grouped by variable)
      for (size_t variable_index: Range(problem.number_variables)) {
         double diagonal_barrier_term = 0.;
         if (is_finite(problem.variable_lower_bound(variable_index))) { // lower bounded
            const double distance_to_bound = current_iterate.primals[variable_index] - problem.variable_lower_bound(variable_index);
            diagonal_barrier_term += current_multipliers.lower_bounds[variable_index] / distance_to_bound;
         }
         if (is_finite(problem.variable_upper_bound(variable_index))) { // upper bounded
            const double distance_to_bound = current_iterate.primals[variable_index] - problem.variable_upper_bound(variable_index);
            diagonal_barrier_term += current_multipliers.upper_bounds[variable_index] / distance_to_bound;
         }
         this->hessian_model->hessian->insert(diagonal_barrier_term, variable_index, variable_index);
      }
   }

   // barrier objective gradient
   if (warmstart_information.objective_changed) {
      // original objective gradient
      problem.evaluate_objective_gradient(current_iterate, this->evaluations.objective_gradient);

      // barrier terms
      // TODO: the allocated size for objective_gradient is probably too small
      for (size_t variable_index: Range(problem.number_variables)) {
         double barrier_term = 0.;
         if (is_finite(problem.variable_lower_bound(variable_index))) { // lower bounded
            barrier_term += -this->barrier_parameter()/(current_iterate.primals[variable_index] - problem.variable_lower_bound(variable_index));
            // damping
            if (not is_finite(problem.variable_upper_bound(variable_index))) {
               barrier_term += this->damping_factor * this->barrier_parameter();
            }
         }
         if (is_finite(problem.variable_upper_bound(variable_index))) { // upper bounded
            barrier_term += -this->barrier_parameter()/(current_iterate.primals[variable_index] - problem.variable_upper_bound(variable_index));
            // damping
            if (not is_finite(problem.variable_lower_bound(variable_index))) {
               barrier_term -= this->damping_factor * this->barrier_parameter();
            }
         }
         this->evaluations.objective_gradient.insert(variable_index, barrier_term);
      }
   }

   // constraints and Jacobian
   if (warmstart_information.constraints_changed) {
      problem.evaluate_constraints(current_iterate, this->evaluations.constraints);
      problem.evaluate_constraint_jacobian(current_iterate, this->evaluations.constraint_jacobian);
   }
}

void PrimalDualInteriorPointSubproblem::solve(Statistics& statistics, const OptimizationProblem& problem, Iterate& current_iterate,
      const Multipliers& current_multipliers, Direction& direction, const WarmstartInformation& warmstart_information) {
   if (problem.has_inequality_constraints()) {
      throw std::runtime_error("The problem has inequality constraints. Create an instance of HomogeneousEqualityConstrainedModel.\n");
   }
   if (is_finite(this->trust_region_radius)) {
      throw std::runtime_error("The interior-point subproblem has a trust region. This is not implemented yet.\n");
   }

   // possibly update the barrier parameter
   if (not this->solving_feasibility_problem) {
      this->update_barrier_parameter(problem, current_iterate);
   }
   statistics.set("barrier param.", this->barrier_parameter());

   // evaluate the functions at the current iterate
   this->evaluate_functions(statistics, problem, current_iterate, current_multipliers, warmstart_information);

   // set up the augmented system (with the correct inertia)
   this->assemble_augmented_system(statistics, problem, current_multipliers);

   // compute the primal-dual solution
   this->augmented_system.solve(*this->linear_solver);
   assert(direction.status == SubproblemStatus::OPTIMAL && "The primal-dual perturbed subproblem was not solved to optimality");
   this->number_subproblems_solved++;
   this->assemble_primal_dual_direction(problem, current_iterate.primals, current_multipliers, direction.primals, direction.multipliers);
   direction.subproblem_objective = this->evaluate_subproblem_objective(direction);

   // determine if the direction is a "small direction" (Section 3.9 of the Ipopt paper) TODO
   const bool is_small_step = PrimalDualInteriorPointSubproblem::is_small_step(problem, current_iterate, direction);
   if (is_small_step) {
      DEBUG << "This is a small step\n";
   }
}

void PrimalDualInteriorPointSubproblem::assemble_augmented_system(Statistics& statistics, const OptimizationProblem& problem,
      const Multipliers& current_multipliers) {
   // assemble, factorize and regularize the augmented matrix
   this->augmented_system.assemble_matrix(*this->hessian_model->hessian, this->evaluations.constraint_jacobian,
         problem.number_variables, problem.number_constraints);
   this->augmented_system.factorize_matrix(*this->linear_solver, problem.model.fixed_hessian_sparsity);
   const double dual_regularization_parameter = std::pow(this->barrier_parameter(), this->parameters.regularization_exponent);
   this->augmented_system.regularize_matrix(statistics, *this->linear_solver, problem.model.fixed_hessian_sparsity, problem.number_variables,
         problem.number_constraints, dual_regularization_parameter);
   [[maybe_unused]] auto[number_pos_eigenvalues, number_neg_eigenvalues, number_zero_eigenvalues] = this->linear_solver->get_inertia();
   assert(number_pos_eigenvalues == problem.number_variables && number_neg_eigenvalues == problem.number_constraints && number_zero_eigenvalues == 0);

   // assemble the right-hand side
   this->generate_augmented_rhs(problem, current_multipliers);
}

void PrimalDualInteriorPointSubproblem::initialize_feasibility_problem(const l1RelaxedProblem& /*problem*/, Iterate& /*current_iterate*/) {
   this->solving_feasibility_problem = true;
   this->subproblem_definition_changed = true;

   // temporarily update the objective multiplier
   this->previous_barrier_parameter = this->barrier_parameter();
   const double new_barrier_parameter = std::max(this->barrier_parameter(), norm_inf(this->evaluations.constraints));
   this->barrier_parameter_update_strategy.set_barrier_parameter(new_barrier_parameter);
   DEBUG << "Barrier parameter mu temporarily updated to " << this->barrier_parameter() << '\n';

   // set the bound multipliers
   /*
   for (const size_t variable_index: problem.get_lower_bounded_variables()) {
      current_iterate.feasibility_multipliers.lower_bounds[variable_index] = std::min(this->default_multiplier, problem.constraint_violation_coefficient);
   }
   for (const size_t variable_index: problem.get_upper_bounded_variables()) {
      current_iterate.feasibility_multipliers.upper_bounds[variable_index] = -this->default_multiplier;
   }
    */
}

// set the elastic variables of the current iterate
void PrimalDualInteriorPointSubproblem::set_elastic_variable_values(const l1RelaxedProblem& problem, Iterate& current_iterate) {
   DEBUG << "Setting the elastic variables\n";
   // c(x) - p + n = 0
   // analytical expression for p and n:
   // (mu_over_rho - jacobian_coefficient*this->barrier_constraints[j] + std::sqrt(radical))/2.
   // where jacobian_coefficient = -1 for p, +1 for n
   // Note: IPOPT uses a '+' sign because they define the Lagrangian as f(x) + \lambda^T c(x)
   const double barrier_parameter = this->barrier_parameter();
   const auto elastic_setting_function = [&](Iterate& iterate, size_t constraint_index, size_t elastic_index, double jacobian_coefficient) {
      // precomputations
      const double constraint_j = this->evaluations.constraints[constraint_index];
      const double mu_over_rho = barrier_parameter; // here, rho = 1
      const double radical = std::pow(constraint_j, 2) + std::pow(mu_over_rho, 2);
      const double sqrt_radical = std::sqrt(radical);

      iterate.primals[elastic_index] = (mu_over_rho - jacobian_coefficient * constraint_j + sqrt_radical) / 2.;
      iterate.feasibility_multipliers.lower_bounds[elastic_index] = barrier_parameter / iterate.primals[elastic_index];
      assert(0. < iterate.primals[elastic_index] && "The elastic variable is not strictly positive.");
      assert(0. < iterate.feasibility_multipliers.lower_bounds[elastic_index] && "The elastic dual is not strictly positive.");
   };
   problem.set_elastic_variable_values(current_iterate, elastic_setting_function);
}

void PrimalDualInteriorPointSubproblem::exit_feasibility_problem(const OptimizationProblem& problem, Iterate& trial_iterate) {
   assert(this->solving_feasibility_problem && "The barrier subproblem did not know it was solving the feasibility problem.");
   this->barrier_parameter_update_strategy.set_barrier_parameter(this->previous_barrier_parameter);
   this->solving_feasibility_problem = false;
<<<<<<< HEAD
   if (problem.is_constrained()) {
      this->compute_least_square_multipliers(problem, trial_iterate);
   }
=======
   this->compute_least_square_multipliers(problem, trial_iterate, trial_iterate.multipliers.constraints);
>>>>>>> 3def637d
}

const SymmetricMatrix<size_t, double>& PrimalDualInteriorPointSubproblem::get_lagrangian_hessian() const {
   return *this->hessian_model->hessian;
}

void PrimalDualInteriorPointSubproblem::set_auxiliary_measure(const Model& model, Iterate& iterate) {
   // auxiliary measure: barrier terms
   double barrier_terms = 0.;
   for (const size_t variable_index: model.get_lower_bounded_variables()) {
      barrier_terms -= std::log(iterate.primals[variable_index] - model.variable_lower_bound(variable_index));
   }
   for (const size_t variable_index: model.get_upper_bounded_variables()) {
      barrier_terms -= std::log(model.variable_upper_bound(variable_index) - iterate.primals[variable_index]);
   }
   // damping
   for (const size_t variable_index: model.get_single_lower_bounded_variables()) {
      barrier_terms += this->damping_factor*(iterate.primals[variable_index] - model.variable_lower_bound(variable_index));
   }
   for (const size_t variable_index: model.get_single_upper_bounded_variables()) {
      barrier_terms += this->damping_factor*(model.variable_upper_bound(variable_index) - iterate.primals[variable_index]);
   }
   barrier_terms *= this->barrier_parameter();
   assert(not std::isnan(barrier_terms) && "The auxiliary measure is not an number.");
   iterate.progress.auxiliary = barrier_terms;
}

double PrimalDualInteriorPointSubproblem::compute_predicted_auxiliary_reduction_model(const Model& model, const Iterate& current_iterate,
      const Vector<double>& primal_direction, double step_length) const {
   const double directional_derivative = this->compute_barrier_term_directional_derivative(model, current_iterate, primal_direction);
   return step_length * (-directional_derivative);
   // }, "α*(μ*X^{-1} e^T d)"};
}

double PrimalDualInteriorPointSubproblem::compute_barrier_term_directional_derivative(const Model& model, const Iterate& current_iterate,
      const Vector<double>& primal_direction) const {
   double directional_derivative = 0.;
   for (const size_t variable_index: model.get_lower_bounded_variables()) {
      directional_derivative += -this->barrier_parameter() / (current_iterate.primals[variable_index] -
            model.variable_lower_bound(variable_index)) * primal_direction[variable_index];
   }
   for (const size_t variable_index: model.get_upper_bounded_variables()) {
      directional_derivative += -this->barrier_parameter() / (current_iterate.primals[variable_index] -
            model.variable_upper_bound(variable_index)) * primal_direction[variable_index];
   }
   // damping
   for (const size_t variable_index: model.get_single_lower_bounded_variables()) {
      directional_derivative += this->damping_factor * this->barrier_parameter() * primal_direction[variable_index];
   }
   for (const size_t variable_index: model.get_single_upper_bounded_variables()) {
      directional_derivative -= this->damping_factor * this->barrier_parameter() * primal_direction[variable_index];
   }
   return directional_derivative;
}

void PrimalDualInteriorPointSubproblem::update_barrier_parameter(const OptimizationProblem& problem, const Iterate& current_iterate) {
    const bool barrier_parameter_updated = this->barrier_parameter_update_strategy.update_barrier_parameter(problem, current_iterate);
    // the barrier parameter may have been changed earlier when entering restoration
    this->subproblem_definition_changed = this->subproblem_definition_changed || barrier_parameter_updated;
}

// Section 3.9 in IPOPT paper
bool PrimalDualInteriorPointSubproblem::is_small_step(const OptimizationProblem& problem, const Iterate& current_iterate, const Direction& direction) const {
   const VectorExpression relative_direction_size(Range(problem.number_variables), [&](size_t variable_index) {
      return direction.primals[variable_index] / (1 + std::abs(current_iterate.primals[variable_index]));
   });
   static double machine_epsilon = std::numeric_limits<double>::epsilon();
   return (norm_inf(relative_direction_size) <= this->parameters.small_direction_factor * machine_epsilon);
}

double PrimalDualInteriorPointSubproblem::evaluate_subproblem_objective(const Direction& direction) const {
   const double linear_term = dot(direction.primals, this->evaluations.objective_gradient);
   const double quadratic_term = this->hessian_model->hessian->quadratic_product(direction.primals, direction.primals) / 2.;
   return linear_term + quadratic_term;
}

// TODO use a single function for primal and dual fraction-to-boundary rules
double PrimalDualInteriorPointSubproblem::primal_fraction_to_boundary(const OptimizationProblem& problem, const Vector<double>& current_primals,
      const Vector<double>& primal_direction, double tau) {
   double step_length = 1.;
   for (const size_t variable_index: problem.get_lower_bounded_variables()) {
      if (primal_direction[variable_index] < 0.) {
         double distance = -tau * (current_primals[variable_index] - problem.variable_lower_bound(variable_index)) / primal_direction[variable_index];
         if (0. < distance) {
            step_length = std::min(step_length, distance);
         }
      }
   }
   for (const size_t variable_index: problem.get_upper_bounded_variables()) {
      if (0. < primal_direction[variable_index]) {
         double distance = -tau * (current_primals[variable_index] - problem.variable_upper_bound(variable_index)) / primal_direction[variable_index];
         if (0. < distance) {
            step_length = std::min(step_length, distance);
         }
      }
   }
   assert(0. < step_length && step_length <= 1. && "The primal fraction-to-boundary step length is not in (0, 1]");
   return step_length;
}

double PrimalDualInteriorPointSubproblem::dual_fraction_to_boundary(const OptimizationProblem& problem, const Multipliers& current_multipliers,
      Multipliers& direction_multipliers, double tau) {
   double step_length = 1.;
   for (const size_t variable_index: problem.get_lower_bounded_variables()) {
      if (direction_multipliers.lower_bounds[variable_index] < 0.) {
         double distance = -tau * current_multipliers.lower_bounds[variable_index] / direction_multipliers.lower_bounds[variable_index];
         if (0. < distance) {
            step_length = std::min(step_length, distance);
         }
      }
   }
   for (const size_t variable_index: problem.get_upper_bounded_variables()) {
      if (0. < direction_multipliers.upper_bounds[variable_index]) {
         double distance = -tau * current_multipliers.upper_bounds[variable_index] / direction_multipliers.upper_bounds[variable_index];
         if (0. < distance) {
            step_length = std::min(step_length, distance);
         }
      }
   }
   assert(0. < step_length && step_length <= 1. && "The dual fraction-to-boundary step length is not in (0, 1]");
   return step_length;
}

// generate the right-hand side
void PrimalDualInteriorPointSubproblem::generate_augmented_rhs(const OptimizationProblem& problem, const Multipliers& current_multipliers) {
   this->augmented_system.rhs.fill(0.);

   // objective gradient
   for (const auto [variable_index, derivative]: this->evaluations.objective_gradient) {
      this->augmented_system.rhs[variable_index] -= derivative;
   }

   // constraint: evaluations and gradients
   for (size_t constraint_index: Range(problem.number_constraints)) {
      // Lagrangian
      if (current_multipliers.constraints[constraint_index] != 0.) {
         for (const auto [variable_index, derivative]: this->evaluations.constraint_jacobian[constraint_index]) {
            this->augmented_system.rhs[variable_index] += current_multipliers.constraints[constraint_index] * derivative;
         }
      }
      // constraints
      this->augmented_system.rhs[problem.number_variables + constraint_index] = -this->evaluations.constraints[constraint_index];
   }
   DEBUG2 << "RHS: "; print_vector(DEBUG2, view(this->augmented_system.rhs, 0, problem.number_variables + problem.number_constraints)); DEBUG << '\n';
}

void PrimalDualInteriorPointSubproblem::assemble_primal_dual_direction(const OptimizationProblem& problem, const Vector<double>& current_primals,
      const Multipliers& current_multipliers, Vector<double>& direction_primals, Multipliers& direction_multipliers) {
   // form the primal-dual direction
   direction_primals = view(this->augmented_system.solution, 0, problem.number_variables);
   // retrieve the duals with correct signs (note the minus sign)
   direction_multipliers.constraints = view(-this->augmented_system.solution, problem.number_variables,
         problem.number_variables + problem.number_constraints);
   this->compute_bound_dual_direction(problem, current_primals, current_multipliers, direction_primals, direction_multipliers);

   // "fraction-to-boundary" rule for primal variables and constraints multipliers
   const double tau = std::max(this->parameters.tau_min, 1. - this->barrier_parameter());
   const double primal_step_length = PrimalDualInteriorPointSubproblem::primal_fraction_to_boundary(problem, current_primals, direction_primals, tau);
   const double bound_dual_step_length = PrimalDualInteriorPointSubproblem::dual_fraction_to_boundary(problem, current_multipliers, direction_multipliers, tau);
   DEBUG << "Fraction-to-boundary rules:\n";
   DEBUG << "primal step length = " << primal_step_length << '\n';
   DEBUG << "bound dual step length = " << bound_dual_step_length << "\n\n";
   // scale the primal-dual variables
   direction_primals.scale(primal_step_length);
   direction_multipliers.constraints.scale(primal_step_length);
   direction_multipliers.lower_bounds.scale(bound_dual_step_length);
   direction_multipliers.upper_bounds.scale(bound_dual_step_length);
}

void PrimalDualInteriorPointSubproblem::compute_bound_dual_direction(const OptimizationProblem& problem, const Vector<double>& current_primals,
      const Multipliers& current_multipliers, const Vector<double>& primal_direction, Multipliers& direction_multipliers) {
   direction_multipliers.lower_bounds.fill(0.);
   direction_multipliers.upper_bounds.fill(0.);
   for (const size_t variable_index: problem.get_lower_bounded_variables()) {
      const double distance_to_bound = current_primals[variable_index] - problem.variable_lower_bound(variable_index);
      direction_multipliers.lower_bounds[variable_index] = (this->barrier_parameter() - primal_direction[variable_index] * current_multipliers.lower_bounds[variable_index]) /
                                            distance_to_bound - current_multipliers.lower_bounds[variable_index];
      assert(is_finite(direction_multipliers.lower_bounds[variable_index]) && "The displacement lower_delta_z is infinite");
   }
   for (const size_t variable_index: problem.get_upper_bounded_variables()) {
      const double distance_to_bound = current_primals[variable_index] - problem.variable_upper_bound(variable_index);
      direction_multipliers.upper_bounds[variable_index] = (this->barrier_parameter() - primal_direction[variable_index] * current_multipliers.upper_bounds[variable_index]) /
                                            distance_to_bound - current_multipliers.upper_bounds[variable_index];
      assert(is_finite(direction_multipliers.upper_bounds[variable_index]) && "The displacement upper_delta_z is infinite");
   }
}

void PrimalDualInteriorPointSubproblem::compute_least_square_multipliers(const OptimizationProblem& problem, Iterate& iterate,
      Vector<double>& constraint_multipliers) {
   this->augmented_system.matrix->dimension = problem.number_variables + problem.number_constraints;
   this->augmented_system.matrix->reset();
   Preprocessing::compute_least_square_multipliers(problem.model, *this->augmented_system.matrix, this->augmented_system.rhs, *this->linear_solver,
         iterate, constraint_multipliers, this->least_square_multiplier_max_norm);
}

void PrimalDualInteriorPointSubproblem::postprocess_iterate(const OptimizationProblem& problem, Iterate& iterate) {
   // rescale the bound multipliers (Eq. 16 in Ipopt paper)
   for (const size_t variable_index: problem.get_lower_bounded_variables()) {
      const double coefficient = this->barrier_parameter() / (iterate.primals[variable_index] - problem.variable_lower_bound(variable_index));
      const double lb = coefficient / this->parameters.k_sigma;
      const double ub = coefficient * this->parameters.k_sigma;
      if (lb <= ub) {
         const double current_value = iterate.multipliers.lower_bounds[variable_index];
         iterate.multipliers.lower_bounds[variable_index] = std::max(std::min(iterate.multipliers.lower_bounds[variable_index], ub), lb);
         if (iterate.multipliers.lower_bounds[variable_index] != current_value) {
            DEBUG << "Multiplier for lower bound " << variable_index << " rescaled from " << current_value << " to " << iterate.multipliers.lower_bounds[variable_index] << '\n';
         }
      }
      else {
         WARNING << YELLOW << "Barrier subproblem: the bounds are in the wrong order in the lower bound multiplier reset" << RESET << '\n';
      }
   }
   for (const size_t variable_index: problem.get_upper_bounded_variables()) {
      const double coefficient = this->barrier_parameter() / (iterate.primals[variable_index] - problem.variable_upper_bound(variable_index));
      const double lb = coefficient * this->parameters.k_sigma;
      const double ub = coefficient / this->parameters.k_sigma;
      if (lb <= ub) {
         const double current_value = iterate.multipliers.upper_bounds[variable_index];
         iterate.multipliers.upper_bounds[variable_index] = std::max(std::min(iterate.multipliers.upper_bounds[variable_index], ub), lb);
         if (iterate.multipliers.upper_bounds[variable_index] != current_value) {
            DEBUG << "Multiplier for upper bound " << variable_index << " rescaled from " << current_value << " to " << iterate.multipliers.upper_bounds[variable_index] << '\n';
         }
      }
      else {
         WARNING << YELLOW << "Barrier subproblem: the bounds are in the wrong order in the upper bound multiplier reset" << RESET << '\n';
      }
   }
}

size_t PrimalDualInteriorPointSubproblem::get_hessian_evaluation_count() const {
   return this->hessian_model->evaluation_count;
}

void PrimalDualInteriorPointSubproblem::set_initial_point(const Vector<double>& /*point*/) {
   // do nothing
}<|MERGE_RESOLUTION|>--- conflicted
+++ resolved
@@ -267,13 +267,9 @@
    assert(this->solving_feasibility_problem && "The barrier subproblem did not know it was solving the feasibility problem.");
    this->barrier_parameter_update_strategy.set_barrier_parameter(this->previous_barrier_parameter);
    this->solving_feasibility_problem = false;
-<<<<<<< HEAD
    if (problem.is_constrained()) {
-      this->compute_least_square_multipliers(problem, trial_iterate);
-   }
-=======
-   this->compute_least_square_multipliers(problem, trial_iterate, trial_iterate.multipliers.constraints);
->>>>>>> 3def637d
+      this->compute_least_square_multipliers(problem, trial_iterate, trial_iterate.multipliers.constraints);
+   }
 }
 
 const SymmetricMatrix<size_t, double>& PrimalDualInteriorPointSubproblem::get_lagrangian_hessian() const {
