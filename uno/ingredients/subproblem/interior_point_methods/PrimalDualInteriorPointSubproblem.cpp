--- conflicted
+++ resolved
@@ -5,7 +5,7 @@
 #include "PrimalDualInteriorPointSubproblem.hpp"
 #include "ingredients/subproblem/Direction.hpp"
 #include "ingredients/subproblem/HessianModelFactory.hpp"
-#include "solvers/linear/SymmetricIndefiniteLinearSolverFactory.hpp"
+#include "solvers/linear/direct/DirectIndefiniteLinearSolverFactory.hpp"
 #include "linear_algebra/SymmetricMatrixFactory.hpp"
 #include "optimization/WarmstartInformation.hpp"
 #include "preprocessing/Preprocessing.hpp"
@@ -27,13 +27,7 @@
             + number_jacobian_nonzeros /* Jacobian */,
             true, /* use regularization */
             options),
-<<<<<<< HEAD
-      // the Hessian is not convexified. Instead, the augmented system will be.
-      hessian_model(HessianModelFactory::create(options.get_string("hessian_model"), number_variables, number_hessian_nonzeros, false, options)),
       linear_solver(DirectIndefiniteLinearSolverFactory::create(options.get_string("linear_solver"), number_variables + number_constraints,
-=======
-      linear_solver(SymmetricIndefiniteLinearSolverFactory::create(options.get_string("linear_solver"), number_variables + number_constraints,
->>>>>>> d488f60c
             number_hessian_nonzeros
             + number_variables + number_constraints /* regularization */
             + 2 * number_variables /* diagonal barrier terms */
@@ -206,19 +200,13 @@
 void PrimalDualInteriorPointSubproblem::assemble_augmented_system(Statistics& statistics, const OptimizationProblem& problem,
       const Multipliers& current_multipliers) {
    // assemble, factorize and regularize the augmented matrix
-<<<<<<< HEAD
-   this->augmented_system.assemble_matrix(*this->hessian_model->hessian, this->evaluations.constraint_jacobian,
-         problem.number_variables, problem.number_constraints);
+   this->augmented_system.assemble_matrix(*this->hessian_model->hessian, this->constraint_jacobian, problem.number_variables, problem.number_constraints);
    this->augmented_system.factorize_matrix(*this->linear_solver, problem.model.fixed_hessian_sparsity);
-=======
-   this->augmented_system.assemble_matrix(*this->hessian_model->hessian, this->constraint_jacobian, problem.number_variables, problem.number_constraints);
-   this->augmented_system.factorize_matrix(problem.model, *this->linear_solver);
->>>>>>> d488f60c
    const double dual_regularization_parameter = std::pow(this->barrier_parameter(), this->parameters.regularization_exponent);
    this->augmented_system.regularize_matrix(statistics, *this->linear_solver, problem.model.fixed_hessian_sparsity, problem.number_variables,
          problem.number_constraints, dual_regularization_parameter);
-   [[maybe_unused]] auto[number_pos_eigenvalues, number_neg_eigenvalues, number_zero_eigenvalues] = this->linear_solver->get_inertia();
-   assert(number_pos_eigenvalues == problem.number_variables && number_neg_eigenvalues == problem.number_constraints && number_zero_eigenvalues == 0);
+   //[[maybe_unused]] auto[number_pos_eigenvalues, number_neg_eigenvalues, number_zero_eigenvalues] = this->linear_solver->get_inertia();
+   //assert(number_pos_eigenvalues == problem.number_variables && number_neg_eigenvalues == problem.number_constraints && number_zero_eigenvalues == 0);
 
    // rhs
    this->assemble_augmented_rhs(problem, current_multipliers);
