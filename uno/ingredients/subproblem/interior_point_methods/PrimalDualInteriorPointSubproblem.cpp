--- conflicted
+++ resolved
@@ -22,21 +22,12 @@
             true, /* use regularization */
             options),
       // the Hessian is not convexified. Instead, the augmented system will be.
-<<<<<<< HEAD
-      hessian_model(HessianModelFactory::create(options.get_string("hessian_model"), max_number_variables, max_number_hessian_nonzeros, false, options)),
-      linear_solver(DirectIndefiniteLinearSolverFactory::create(options.get_string("linear_solver"), max_number_variables + max_number_constraints,
-            max_number_hessian_nonzeros
-            + max_number_variables + max_number_constraints /* regularization */
-            + 2 * max_number_variables /* diagonal barrier terms */
-            + max_number_jacobian_nonzeros /* Jacobian */)),
-=======
       hessian_model(HessianModelFactory::create(options.get_string("hessian_model"), number_variables, number_hessian_nonzeros, false, options)),
-      linear_solver(SymmetricIndefiniteLinearSolverFactory::create(options.get_string("linear_solver"), number_variables + number_constraints,
+      linear_solver(DirectIndefiniteLinearSolverFactory::create(options.get_string("linear_solver"), number_variables + number_constraints,
             number_hessian_nonzeros
             + number_variables + number_constraints /* regularization */
             + 2 * number_variables /* diagonal barrier terms */
             + number_jacobian_nonzeros /* Jacobian */)),
->>>>>>> c34d0bd7
       barrier_parameter_update_strategy(options),
       previous_barrier_parameter(options.get_double("barrier_initial_parameter")),
       default_multiplier(options.get_double("barrier_default_multiplier")),
