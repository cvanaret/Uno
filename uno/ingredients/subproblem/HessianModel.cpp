// Copyright (c) 2018-2024 Charlie Vanaret
// Licensed under the MIT license. See LICENSE file in the project directory for details.

#include "HessianModel.hpp"
#include "linear_algebra/SymmetricMatrixFactory.hpp"
#include "reformulation/OptimizationProblem.hpp"
#include "solvers/linear/direct/DirectIndefiniteLinearSolverFactory.hpp"
#include "tools/Options.hpp"
#include "tools/Statistics.hpp"

HessianModel::HessianModel(size_t dimension, size_t maximum_number_nonzeros, const std::string& sparse_format, bool use_regularization) :
      hessian(SymmetricMatrixFactory<size_t, double>::create(sparse_format, dimension, maximum_number_nonzeros, use_regularization)) {
}

// Exact Hessian
ExactHessian::ExactHessian(size_t dimension, size_t maximum_number_nonzeros, const Options& options) :
   HessianModel(dimension, maximum_number_nonzeros, options.get_string("sparse_format"), /* use_regularization = */false) {
}

void ExactHessian::evaluate(Statistics& /*statistics*/, const OptimizationProblem& problem, const Vector<double>& primal_variables,
      const Vector<double>& constraint_multipliers) {
   // evaluate Lagrangian Hessian
   this->hessian->dimension = problem.number_variables;
   problem.evaluate_lagrangian_hessian(primal_variables, constraint_multipliers, *this->hessian);
   this->evaluation_count++;
}

// Convexified Hessian
ConvexifiedHessian::ConvexifiedHessian(size_t dimension, size_t maximum_number_nonzeros, const Options& options):
      HessianModel(dimension, maximum_number_nonzeros, options.get_string("sparse_format"), /* use_regularization = */true),
      // inertia-based convexification needs a direct linear solver
      linear_solver(DirectIndefiniteLinearSolverFactory::create(options.get_string("linear_solver"), dimension, maximum_number_nonzeros)),
      regularization_initial_value(options.get_double("regularization_initial_value")),
      regularization_increase_factor(options.get_double("regularization_increase_factor")) {
}

void ConvexifiedHessian::evaluate(Statistics& statistics, const OptimizationProblem& problem, const Vector<double>& primal_variables,
      const Vector<double>& constraint_multipliers) {
   // evaluate Lagrangian Hessian
   this->hessian->dimension = problem.number_variables;
   problem.evaluate_lagrangian_hessian(primal_variables, constraint_multipliers, *this->hessian);
   this->evaluation_count++;
   // regularize (only on the original variables) to convexify the problem
   DEBUG2 << "hessian before convexification: " << *this->hessian;
   this->regularize(statistics, *this->hessian, problem.get_number_original_variables());
}

// Nocedal and Wright, p51
<<<<<<< HEAD
void ConvexifiedHessian::regularize(Statistics& statistics, SymmetricMatrix<size_t, double>& hessian, size_t number_original_variables) {
   const double smallest_diagonal_entry = hessian.smallest_diagonal_entry();
   DEBUG << "The minimal diagonal entry of the matrix is " << hessian.smallest_diagonal_entry() << '\n';
=======
void ConvexifiedHessian::regularize(Statistics& statistics, SymmetricMatrix<double>& hessian, size_t number_original_variables) {
   const double smallest_diagonal_entry = hessian.smallest_diagonal_entry(number_original_variables);
   DEBUG << "The minimal diagonal entry of the matrix is " << smallest_diagonal_entry << '\n';
>>>>>>> d488f60c

   double regularization_factor = (smallest_diagonal_entry <= 0.) ? this->regularization_initial_value - smallest_diagonal_entry : 0.;
   bool good_inertia = false;
   bool symbolic_factorization_performed = false;
   while (not good_inertia) {
      DEBUG << "Testing factorization with regularization factor " << regularization_factor << '\n';
      if (0. < regularization_factor) {
         hessian.set_regularization([=](size_t variable_index) {
            return (variable_index < number_original_variables) ? regularization_factor : 0.;
         });
      }
      // perform the symbolic factorization only once
      if (not symbolic_factorization_performed) {
         this->linear_solver->do_symbolic_factorization(hessian);
         symbolic_factorization_performed = true;
      }
      this->linear_solver->do_numerical_factorization(hessian);

      if (this->linear_solver->rank() == number_original_variables && this->linear_solver->number_negative_eigenvalues() == 0) {
         good_inertia = true;
         DEBUG << "Factorization was a success\n";
      }
      else {
         DEBUG << "rank: " << this->linear_solver->rank() << ", negative eigenvalues: " << this->linear_solver->number_negative_eigenvalues() << '\n';
         regularization_factor = (regularization_factor == 0.) ? this->regularization_initial_value : this->regularization_increase_factor * regularization_factor;
         assert(is_finite(regularization_factor) && "The regularization coefficient diverged");
      }
   }
   statistics.set("regularization", regularization_factor);
}<|MERGE_RESOLUTION|>--- conflicted
+++ resolved
@@ -46,15 +46,9 @@
 }
 
 // Nocedal and Wright, p51
-<<<<<<< HEAD
 void ConvexifiedHessian::regularize(Statistics& statistics, SymmetricMatrix<size_t, double>& hessian, size_t number_original_variables) {
-   const double smallest_diagonal_entry = hessian.smallest_diagonal_entry();
-   DEBUG << "The minimal diagonal entry of the matrix is " << hessian.smallest_diagonal_entry() << '\n';
-=======
-void ConvexifiedHessian::regularize(Statistics& statistics, SymmetricMatrix<double>& hessian, size_t number_original_variables) {
    const double smallest_diagonal_entry = hessian.smallest_diagonal_entry(number_original_variables);
    DEBUG << "The minimal diagonal entry of the matrix is " << smallest_diagonal_entry << '\n';
->>>>>>> d488f60c
 
    double regularization_factor = (smallest_diagonal_entry <= 0.) ? this->regularization_initial_value - smallest_diagonal_entry : 0.;
    bool good_inertia = false;
