--- conflicted
+++ resolved
@@ -45,11 +45,7 @@
 }
 
 std::function<double(double)> ConstraintRelaxationStrategy::compute_predicted_objective_reduction_model(const Iterate& current_iterate,
-<<<<<<< HEAD
-      const Direction& direction, double step_length, const SymmetricMatrix<size_t, double>& hessian) const {
-=======
-      const Vector<double>& primal_direction, double step_length, const SymmetricMatrix<double>& hessian) const {
->>>>>>> 49aa5835
+      const Vector<double>& primal_direction, double step_length, const SymmetricMatrix<size_t, double>& hessian) const {
    // predicted objective reduction: "-∇f(x)^T (αd) - α^2/2 d^T H d"
    const double directional_derivative = dot(primal_direction, current_iterate.evaluations.objective_gradient);
    const double quadratic_term = hessian.quadratic_product(primal_direction, primal_direction);
