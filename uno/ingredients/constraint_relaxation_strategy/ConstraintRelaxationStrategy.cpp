--- conflicted
+++ resolved
@@ -174,22 +174,12 @@
       }
    }
 
-<<<<<<< HEAD
-TerminationStatus ConstraintRelaxationStrategy::check_termination(Iterate& current_iterate) {
-   // test convergence wrt the tight tolerance
-   const TerminationStatus status_tight_tolerance = this->check_convergence_with_given_tolerance(current_iterate, this->tight_tolerance);
-   if (status_tight_tolerance != TerminationStatus::NOT_OPTIMAL || this->loose_tolerance <= this->tight_tolerance) {
-      ERROR << "Current infeasibility = " << current_iterate.progress.infeasibility << "\n";
-      return status_tight_tolerance;
-   }
-=======
    TerminationStatus ConstraintRelaxationStrategy::check_termination(Iterate& current_iterate) {
       // test convergence wrt the tight tolerance
       const TerminationStatus status_tight_tolerance = this->check_convergence_with_given_tolerance(current_iterate, this->tight_tolerance);
       if (status_tight_tolerance != TerminationStatus::NOT_OPTIMAL || this->loose_tolerance <= this->tight_tolerance) {
          return status_tight_tolerance;
       }
->>>>>>> 8f8c01c1
 
       // if not converged, check convergence wrt loose tolerance (provided it is strictly looser than the tight tolerance)
       const TerminationStatus status_loose_tolerance = this->check_convergence_with_given_tolerance(current_iterate, this->loose_tolerance);
