--- conflicted
+++ resolved
@@ -56,16 +56,10 @@
 
    void set_objective_measure(Iterate& iterate) const;
    void set_infeasibility_measure(Iterate& iterate) const;
-<<<<<<< HEAD
-   [[nodiscard]] double compute_predicted_infeasibility_reduction_model(const Iterate& current_iterate, const Direction& direction, double step_length) const;
-   [[nodiscard]] std::function<double(double)> compute_predicted_objective_reduction_model(const Iterate& current_iterate, const Direction& direction,
-         double step_length, const SymmetricMatrix<size_t, double>& hessian) const;
-=======
    [[nodiscard]] double compute_predicted_infeasibility_reduction_model(const Iterate& current_iterate, const Vector<double>& primal_direction,
          double step_length) const;
    [[nodiscard]] std::function<double(double)> compute_predicted_objective_reduction_model(const Iterate& current_iterate,
-         const Vector<double>& primal_direction, double step_length, const SymmetricMatrix<double>& hessian) const;
->>>>>>> 49aa5835
+         const Vector<double>& primal_direction, double step_length, const SymmetricMatrix<size_t, double>& hessian) const;
 
    void compute_primal_dual_residuals(const OptimizationProblem& optimality_problem, const OptimizationProblem& feasibility_problem, Iterate& iterate);
    void evaluate_lagrangian_gradient(Iterate& iterate, const Multipliers& multipliers) const;
