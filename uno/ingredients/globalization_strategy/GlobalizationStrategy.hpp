// Copyright (c) 2018-2024 Charlie Vanaret
// Licensed under the MIT license. See LICENSE file in the project directory for details.

#ifndef UNO_GLOBALIZATIONSTRATEGY_H
#define UNO_GLOBALIZATIONSTRATEGY_H

<<<<<<< HEAD
#include "ProgressMeasures.hpp"
#include "optimization/Iterate.hpp"
#include "tools/Statistics.hpp"
#include "tools/Options.hpp"
=======
// forward declarations
class Iterate;
struct ProgressMeasures;
class Statistics;
class Options;
>>>>>>> c34d0bd7

/*! \class GlobalizationStrategy
 *  Ingredient that accepts or rejects a trial iterate
 */
class GlobalizationStrategy {
public:
   explicit GlobalizationStrategy(const Options& options);
   virtual ~GlobalizationStrategy() = default;

   virtual void initialize(Statistics& statistics, const Iterate& initial_iterate, const Options& options) = 0;
   [[nodiscard]] virtual bool is_iterate_acceptable(Statistics& statistics, const ProgressMeasures& current_progress,
         const ProgressMeasures& trial_progress, const ProgressMeasures& predicted_reduction, double objective_multiplier) = 0;
   [[nodiscard]] virtual bool is_infeasibility_sufficiently_reduced(const ProgressMeasures& current_progress, const ProgressMeasures& trial_progress) const = 0;

   virtual void reset() = 0;
   virtual void register_current_progress(const ProgressMeasures& current_progress) = 0;

protected:
   const double armijo_decrease_fraction; /*!< Sufficient reduction constant */
   const double armijo_tolerance;
   const bool protect_actual_reduction_against_roundoff;

   [[nodiscard]] bool armijo_sufficient_decrease(double predicted_reduction, double actual_reduction) const;
};

#endif // UNO_GLOBALIZATIONSTRATEGY_H<|MERGE_RESOLUTION|>--- conflicted
+++ resolved
@@ -4,18 +4,11 @@
 #ifndef UNO_GLOBALIZATIONSTRATEGY_H
 #define UNO_GLOBALIZATIONSTRATEGY_H
 
-<<<<<<< HEAD
-#include "ProgressMeasures.hpp"
-#include "optimization/Iterate.hpp"
-#include "tools/Statistics.hpp"
-#include "tools/Options.hpp"
-=======
 // forward declarations
 class Iterate;
 struct ProgressMeasures;
 class Statistics;
 class Options;
->>>>>>> c34d0bd7
 
 /*! \class GlobalizationStrategy
  *  Ingredient that accepts or rejects a trial iterate
