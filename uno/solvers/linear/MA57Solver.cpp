--- conflicted
+++ resolved
@@ -42,13 +42,8 @@
    this->icntl[8] = 1;
 }
 
-<<<<<<< HEAD
 void MA57Solver::factorize(const SymmetricMatrix<size_t, double>& matrix) {
    // general factorization method: symbolic factorization and numerical factorization
-=======
-// general factorization method: symbolic factorization and numerical factorization
-void MA57Solver::factorize(const SymmetricMatrix<double>& matrix) {
->>>>>>> bd82c5d0
    this->do_symbolic_factorization(matrix);
    this->do_numerical_factorization(matrix);
 }
@@ -164,11 +159,7 @@
    return static_cast<size_t>(this->info[24]);
 }
 
-<<<<<<< HEAD
-void MA57Solver::save_matrix_to_local_format(const SymmetricMatrix<size_t, double>& matrix) {
-=======
-void MA57Solver::save_sparsity_pattern_internally(const SymmetricMatrix<double>& matrix) {
->>>>>>> bd82c5d0
+void MA57Solver::save_sparsity_pattern_internally(const SymmetricMatrix<size_t, double>& matrix) {
    // build the internal matrix representation
    this->row_indices.clear();
    this->column_indices.clear();
