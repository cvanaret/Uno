// Copyright (c) 2018-2024 Charlie Vanaret
// Licensed under the MIT license. See LICENSE file in the project directory for details.

#ifndef UNO_SYMMETRICINDEFINITELINEARSOLVER_H
#define UNO_SYMMETRICINDEFINITELINEARSOLVER_H

<<<<<<< HEAD
#include <vector>

template <typename IndexType, typename ElementType>
=======
template <typename ElementType>
>>>>>>> 49aa5835
class SymmetricMatrix;
template <typename ElementType>
class Vector;

template <typename IndexType, typename ElementType>
class SymmetricIndefiniteLinearSolver {
public:
   explicit SymmetricIndefiniteLinearSolver(size_t dimension): dimension(dimension) {};
   virtual ~SymmetricIndefiniteLinearSolver() = default;

<<<<<<< HEAD
   virtual void solve_indefinite_system(const SymmetricMatrix<IndexType, ElementType>& matrix, const std::vector<ElementType>& rhs,
         std::vector<ElementType>& result, bool from_scratch) = 0;
=======
   virtual void factorize(const SymmetricMatrix<ElementType>& matrix) = 0;
   virtual void do_symbolic_factorization(const SymmetricMatrix<ElementType>& matrix) = 0;
   virtual void do_numerical_factorization(const SymmetricMatrix<ElementType>& matrix) = 0;
   virtual void solve_indefinite_system(const SymmetricMatrix<ElementType>& matrix, const Vector<ElementType>& rhs,
         Vector<ElementType>& result) = 0;

   [[nodiscard]] virtual std::tuple<size_t, size_t, size_t> get_inertia() const = 0;
   [[nodiscard]] virtual size_t number_negative_eigenvalues() const = 0;
   // [[nodiscard]] virtual bool matrix_is_positive_definite() const = 0;
   [[nodiscard]] virtual bool matrix_is_singular() const = 0;
   [[nodiscard]] virtual size_t rank() const = 0;
>>>>>>> 49aa5835

protected:
   const size_t dimension;
};

#endif // UNO_SYMMETRICINDEFINITELINEARSOLVER_H<|MERGE_RESOLUTION|>--- conflicted
+++ resolved
@@ -4,13 +4,9 @@
 #ifndef UNO_SYMMETRICINDEFINITELINEARSOLVER_H
 #define UNO_SYMMETRICINDEFINITELINEARSOLVER_H
 
-<<<<<<< HEAD
 #include <vector>
 
 template <typename IndexType, typename ElementType>
-=======
-template <typename ElementType>
->>>>>>> 49aa5835
 class SymmetricMatrix;
 template <typename ElementType>
 class Vector;
@@ -21,22 +17,8 @@
    explicit SymmetricIndefiniteLinearSolver(size_t dimension): dimension(dimension) {};
    virtual ~SymmetricIndefiniteLinearSolver() = default;
 
-<<<<<<< HEAD
-   virtual void solve_indefinite_system(const SymmetricMatrix<IndexType, ElementType>& matrix, const std::vector<ElementType>& rhs,
-         std::vector<ElementType>& result, bool from_scratch) = 0;
-=======
-   virtual void factorize(const SymmetricMatrix<ElementType>& matrix) = 0;
-   virtual void do_symbolic_factorization(const SymmetricMatrix<ElementType>& matrix) = 0;
-   virtual void do_numerical_factorization(const SymmetricMatrix<ElementType>& matrix) = 0;
-   virtual void solve_indefinite_system(const SymmetricMatrix<ElementType>& matrix, const Vector<ElementType>& rhs,
-         Vector<ElementType>& result) = 0;
-
-   [[nodiscard]] virtual std::tuple<size_t, size_t, size_t> get_inertia() const = 0;
-   [[nodiscard]] virtual size_t number_negative_eigenvalues() const = 0;
-   // [[nodiscard]] virtual bool matrix_is_positive_definite() const = 0;
-   [[nodiscard]] virtual bool matrix_is_singular() const = 0;
-   [[nodiscard]] virtual size_t rank() const = 0;
->>>>>>> 49aa5835
+   virtual void solve_indefinite_system(const SymmetricMatrix<IndexType, ElementType>& matrix, const Vector<ElementType>& rhs,
+         Vector<ElementType>& result, bool from_scratch) = 0;
 
 protected:
    const size_t dimension;
