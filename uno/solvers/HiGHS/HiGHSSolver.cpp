#include <cassert>
#include "HiGHSSolver.hpp"
#include "ingredients/local_models/LagrangeNewtonSubproblem.hpp"
#include "linear_algebra/RectangularMatrix.hpp"
#include "linear_algebra/SparseVector.hpp"
#include "linear_algebra/Vector.hpp"
#include "optimization/Direction.hpp"
#include "optimization/WarmstartInformation.hpp"
#include "options/Options.hpp"
#include "symbolic/VectorView.hpp"

namespace uno {
   HiGHSSolver::HiGHSSolver(size_t number_variables, size_t number_constraints, size_t number_jacobian_nonzeros, size_t /*number_hessian_nonzeros*/,
         const Options& options): LPSolver(), print_subproblem(options.get_bool("print_subproblem")),
         linear_objective(number_variables), constraints(number_constraints), constraint_jacobian(number_constraints, number_variables) {
      this->model.lp_.sense_ = ObjSense::kMinimize;
      this->model.lp_.offset_ = 0.;
      // the linear part of the objective is a dense vector
      this->model.lp_.col_cost_.resize(number_variables);
      // variable bounds
      this->model.lp_.col_lower_.resize(number_variables);
      this->model.lp_.col_upper_.resize(number_variables);
      // constraint bounds
      this->model.lp_.row_lower_.resize(number_constraints);
      this->model.lp_.row_upper_.resize(number_constraints);
      // constraint matrix in CSR format (each row is a constraint gradient)
      this->model.lp_.a_matrix_.format_ = MatrixFormat::kRowwise;
      this->model.lp_.a_matrix_.value_.reserve(number_jacobian_nonzeros);
      this->model.lp_.a_matrix_.index_.reserve(number_jacobian_nonzeros);
      this->model.lp_.a_matrix_.start_.reserve(number_variables + 1);

      this->highs_solver.setOptionValue("output_flag", "false");
   }

   void HiGHSSolver::solve_LP(const LagrangeNewtonSubproblem& subproblem, const Vector<double>& /*initial_point*/, Direction& direction,
         const WarmstartInformation& warmstart_information) {
<<<<<<< HEAD
      this->build_linear_subproblem(subproblem, warmstart_information);
      this->solve_subproblem(subproblem, direction);
   }

   void HiGHSSolver::solve_subproblem(const LagrangeNewtonSubproblem& subproblem, Direction& direction) {
/*
      HighsStatus passModel(const HighsInt num_col, const HighsInt num_row,
            const HighsInt num_nz, const HighsInt a_format,
            const HighsInt sense, const double offset,
            const double* col_cost, const double* col_lower,
            const double* col_upper, const double* row_lower,
            const double* row_upper, const HighsInt* a_start,
            const HighsInt* a_index, const double* a_value,
            const HighsInt* integrality = nullptr);
*/

=======
      this->set_up_subproblem(subproblem, warmstart_information);
      this->solve_subproblem(subproblem, direction);
   }

   // build the LP in the HiGHS format
   void HiGHSSolver::set_up_subproblem(const LagrangeNewtonSubproblem& subproblem, const WarmstartInformation& warmstart_information) {
      this->model.lp_.num_col_ = static_cast<HighsInt>(subproblem.number_variables);
      this->model.lp_.num_row_ = static_cast<HighsInt>(subproblem.number_constraints);

      // variable bounds
      if (warmstart_information.variable_bounds_changed) {
         subproblem.set_direction_bounds(this->model.lp_.col_lower_, this->model.lp_.col_upper_);
      }

      // linear part of the objective
      if (warmstart_information.objective_changed) {
         for (size_t variable_index: Range(subproblem.number_variables)) {
            this->model.lp_.col_cost_[variable_index] = 0.;
         }
         subproblem.evaluate_objective_gradient(this->linear_objective);
         for (const auto [variable_index, value]: this->linear_objective) {
            this->model.lp_.col_cost_[variable_index] = value;
         }
      }

      // constraint bounds
      if (warmstart_information.constraints_changed) {
         subproblem.evaluate_constraints(this->constraints);
      }
      if (warmstart_information.constraint_bounds_changed) {
         subproblem.set_constraint_bounds(this->constraints, this->model.lp_.row_lower_, this->model.lp_.row_upper_);
      }

      // constraint matrix
      if (warmstart_information.constraints_changed) {
         // TODO evaluate directly into this->model.lp_.a_matrix_
         subproblem.evaluate_constraint_jacobian(this->constraint_jacobian);
         this->model.lp_.a_matrix_.value_.clear();
         this->model.lp_.a_matrix_.index_.clear();
         this->model.lp_.a_matrix_.start_.clear();
         size_t number_nonzeros = 0;
         this->model.lp_.a_matrix_.start_.emplace_back(number_nonzeros);
         for (size_t constraint_index = 0; constraint_index < subproblem.number_constraints; constraint_index++) {
            for (const auto [variable_index, value]: this->constraint_jacobian[constraint_index]) {
               this->model.lp_.a_matrix_.value_.emplace_back(value);
               this->model.lp_.a_matrix_.index_.emplace_back(variable_index);
               number_nonzeros++;
            }
            this->model.lp_.a_matrix_.start_.emplace_back(number_nonzeros);
         }
      }

      if (this->print_subproblem) {
         DEBUG << "Linear objective part: "; print_vector(DEBUG, view(this->model.lp_.col_cost_, 0, subproblem.number_variables));
         DEBUG << "Jacobian:\n";
         DEBUG << "J = "; print_vector(DEBUG, this->model.lp_.a_matrix_.value_);
         DEBUG << "with column start: "; print_vector(DEBUG, this->model.lp_.a_matrix_.start_);
         DEBUG << "and row index: "; print_vector(DEBUG, this->model.lp_.a_matrix_.index_);
         for (size_t variable_index = 0; variable_index < subproblem.number_variables; variable_index++) {
            DEBUG << "d" << variable_index << " in [" << this->model.lp_.col_lower_[variable_index] << ", " <<
               this->model.lp_.col_upper_[variable_index] << "]\n";
         }
         for (size_t constraint_index = 0; constraint_index < subproblem.number_constraints; constraint_index++) {
            DEBUG << "linearized c" << constraint_index << " in [" << this->model.lp_.row_lower_[constraint_index] << ", " <<
               this->model.lp_.row_upper_[constraint_index]<< "]\n";
         }
      }
   }

   void HiGHSSolver::solve_subproblem(const LagrangeNewtonSubproblem& subproblem, Direction& direction) {
>>>>>>> 8a729532
      // solve the LP
      HighsStatus return_status = this->highs_solver.passModel(this->model);
      assert(return_status == HighsStatus::kOk);

      return_status = this->highs_solver.run(); // solve
      DEBUG << "HiGHS status: " << static_cast<int>(return_status) << '\n';

      // if HiGHS could not optimize (e.g. because of indefinite Hessian), return an error
      if (return_status == HighsStatus::kError) {
         direction.status = SubproblemStatus::ERROR;
         return;
      }
      HighsModelStatus model_status = highs_solver.getModelStatus();
      DEBUG << "HiGHS model status: " << static_cast<int>(model_status) << '\n';

      if (model_status == HighsModelStatus::kInfeasible) {
         direction.status = SubproblemStatus::INFEASIBLE;
         return;
      }
      else if (model_status == HighsModelStatus::kUnbounded) {
         direction.status = SubproblemStatus::UNBOUNDED_PROBLEM;
         return;
      }

      direction.status = SubproblemStatus::OPTIMAL;
      const HighsSolution& solution = this->highs_solver.getSolution();
      // read the primal solution and bound dual solution
<<<<<<< HEAD
      for (size_t variable_index = 0; variable_index < subproblem.number_variables; variable_index++) {
=======
      for (size_t variable_index: Range(subproblem.number_variables)) {
>>>>>>> 8a729532
         direction.primals[variable_index] = solution.col_value[variable_index];
         const double bound_multiplier = solution.col_dual[variable_index];
         if (0. < bound_multiplier) {
            direction.multipliers.lower_bounds[variable_index] = bound_multiplier;
         }
         else {
            direction.multipliers.upper_bounds[variable_index] = bound_multiplier;
         }
      }
      // read the dual solution
<<<<<<< HEAD
      for (size_t constraint_index = 0; constraint_index < subproblem.number_constraints; constraint_index++) {
=======
      for (size_t constraint_index: Range(subproblem.number_constraints)) {
>>>>>>> 8a729532
         direction.multipliers.constraints[constraint_index] = solution.row_dual[constraint_index];
      }
      const HighsInfo& info = this->highs_solver.getInfo();
      direction.subproblem_objective = info.objective_function_value;
   }
<<<<<<< HEAD

   // build the LP in the HiGHS format
   void HiGHSSolver::build_linear_subproblem(const LagrangeNewtonSubproblem& subproblem, const WarmstartInformation& warmstart_information) {
      this->model.lp_.num_col_ = static_cast<HighsInt>(subproblem.number_variables);
      this->model.lp_.num_row_ = static_cast<HighsInt>(subproblem.number_constraints);

      if (warmstart_information.variable_bounds_changed) {
         subproblem.set_direction_bounds(this->model.lp_.col_lower_, this->model.lp_.col_upper_);
      }

      // linear part of the objective
      if (warmstart_information.objective_changed) {
         for (size_t variable_index: Range(subproblem.number_variables)) {
            this->model.lp_.col_cost_[variable_index] = 0.;
         }
         subproblem.evaluate_objective_gradient(this->linear_objective);
         for (const auto [variable_index, value]: this->linear_objective) {
            this->model.lp_.col_cost_[variable_index] = value;
         }
      }

      // constraint bounds
      if (warmstart_information.constraints_changed) {
         subproblem.evaluate_constraints(this->constraints);
      }
      if (warmstart_information.constraint_bounds_changed) {
         subproblem.set_constraint_bounds(this->constraints, this->model.lp_.row_lower_, this->model.lp_.row_upper_);
      }

      // constraint matrix
      if (warmstart_information.constraints_changed) {
         // TODO evaluate directly into this->model.lp_.a_matrix_
         subproblem.evaluate_constraint_jacobian(this->constraint_jacobian);
         this->model.lp_.a_matrix_.value_.clear();
         this->model.lp_.a_matrix_.index_.clear();
         this->model.lp_.a_matrix_.start_.clear();
         size_t number_nonzeros = 0;
         this->model.lp_.a_matrix_.start_.emplace_back(number_nonzeros);
         for (size_t constraint_index = 0; constraint_index < subproblem.number_constraints; constraint_index++) {
            for (const auto [variable_index, value]: this->constraint_jacobian[constraint_index]) {
               this->model.lp_.a_matrix_.value_.emplace_back(value);
               this->model.lp_.a_matrix_.index_.emplace_back(variable_index);
               number_nonzeros++;
            }
            this->model.lp_.a_matrix_.start_.emplace_back(number_nonzeros);
         }
      }

      if (this->print_subproblem) {
         DEBUG << "Linear objective part: "; print_vector(DEBUG, view(this->model.lp_.col_cost_, 0, subproblem.number_variables));
         DEBUG << "Jacobian:\n";
         DEBUG << "J = "; print_vector(DEBUG, this->model.lp_.a_matrix_.value_);
         DEBUG << "with column start: "; print_vector(DEBUG, this->model.lp_.a_matrix_.start_);
         DEBUG << "and row index: "; print_vector(DEBUG, this->model.lp_.a_matrix_.index_);
         for (size_t variable_index = 0; variable_index < subproblem.number_variables; variable_index++) {
            DEBUG << "d" << variable_index << " in [" << this->model.lp_.col_lower_[variable_index] << ", " <<
               this->model.lp_.col_upper_[variable_index] << "]\n";
         }
         for (size_t constraint_index = 0; constraint_index < subproblem.number_constraints; constraint_index++) {
            DEBUG << "linearized c" << constraint_index << " in [" << this->model.lp_.row_lower_[constraint_index] << ", " <<
               this->model.lp_.row_upper_[constraint_index]<< "]\n";
         }
      }
   }
=======
>>>>>>> 8a729532
} // namespace<|MERGE_RESOLUTION|>--- conflicted
+++ resolved
@@ -34,30 +34,12 @@
 
    void HiGHSSolver::solve_LP(const LagrangeNewtonSubproblem& subproblem, const Vector<double>& /*initial_point*/, Direction& direction,
          const WarmstartInformation& warmstart_information) {
-<<<<<<< HEAD
       this->build_linear_subproblem(subproblem, warmstart_information);
       this->solve_subproblem(subproblem, direction);
    }
 
-   void HiGHSSolver::solve_subproblem(const LagrangeNewtonSubproblem& subproblem, Direction& direction) {
-/*
-      HighsStatus passModel(const HighsInt num_col, const HighsInt num_row,
-            const HighsInt num_nz, const HighsInt a_format,
-            const HighsInt sense, const double offset,
-            const double* col_cost, const double* col_lower,
-            const double* col_upper, const double* row_lower,
-            const double* row_upper, const HighsInt* a_start,
-            const HighsInt* a_index, const double* a_value,
-            const HighsInt* integrality = nullptr);
-*/
-
-=======
-      this->set_up_subproblem(subproblem, warmstart_information);
-      this->solve_subproblem(subproblem, direction);
-   }
-
    // build the LP in the HiGHS format
-   void HiGHSSolver::set_up_subproblem(const LagrangeNewtonSubproblem& subproblem, const WarmstartInformation& warmstart_information) {
+   void HiGHSSolver::build_linear_subproblem(const LagrangeNewtonSubproblem& subproblem, const WarmstartInformation& warmstart_information) {
       this->model.lp_.num_col_ = static_cast<HighsInt>(subproblem.number_variables);
       this->model.lp_.num_row_ = static_cast<HighsInt>(subproblem.number_constraints);
 
@@ -112,17 +94,16 @@
          DEBUG << "and row index: "; print_vector(DEBUG, this->model.lp_.a_matrix_.index_);
          for (size_t variable_index = 0; variable_index < subproblem.number_variables; variable_index++) {
             DEBUG << "d" << variable_index << " in [" << this->model.lp_.col_lower_[variable_index] << ", " <<
-               this->model.lp_.col_upper_[variable_index] << "]\n";
+                  this->model.lp_.col_upper_[variable_index] << "]\n";
          }
          for (size_t constraint_index = 0; constraint_index < subproblem.number_constraints; constraint_index++) {
             DEBUG << "linearized c" << constraint_index << " in [" << this->model.lp_.row_lower_[constraint_index] << ", " <<
-               this->model.lp_.row_upper_[constraint_index]<< "]\n";
+                  this->model.lp_.row_upper_[constraint_index]<< "]\n";
          }
       }
    }
 
    void HiGHSSolver::solve_subproblem(const LagrangeNewtonSubproblem& subproblem, Direction& direction) {
->>>>>>> 8a729532
       // solve the LP
       HighsStatus return_status = this->highs_solver.passModel(this->model);
       assert(return_status == HighsStatus::kOk);
@@ -150,11 +131,7 @@
       direction.status = SubproblemStatus::OPTIMAL;
       const HighsSolution& solution = this->highs_solver.getSolution();
       // read the primal solution and bound dual solution
-<<<<<<< HEAD
-      for (size_t variable_index = 0; variable_index < subproblem.number_variables; variable_index++) {
-=======
       for (size_t variable_index: Range(subproblem.number_variables)) {
->>>>>>> 8a729532
          direction.primals[variable_index] = solution.col_value[variable_index];
          const double bound_multiplier = solution.col_dual[variable_index];
          if (0. < bound_multiplier) {
@@ -165,81 +142,10 @@
          }
       }
       // read the dual solution
-<<<<<<< HEAD
-      for (size_t constraint_index = 0; constraint_index < subproblem.number_constraints; constraint_index++) {
-=======
       for (size_t constraint_index: Range(subproblem.number_constraints)) {
->>>>>>> 8a729532
          direction.multipliers.constraints[constraint_index] = solution.row_dual[constraint_index];
       }
       const HighsInfo& info = this->highs_solver.getInfo();
       direction.subproblem_objective = info.objective_function_value;
    }
-<<<<<<< HEAD
-
-   // build the LP in the HiGHS format
-   void HiGHSSolver::build_linear_subproblem(const LagrangeNewtonSubproblem& subproblem, const WarmstartInformation& warmstart_information) {
-      this->model.lp_.num_col_ = static_cast<HighsInt>(subproblem.number_variables);
-      this->model.lp_.num_row_ = static_cast<HighsInt>(subproblem.number_constraints);
-
-      if (warmstart_information.variable_bounds_changed) {
-         subproblem.set_direction_bounds(this->model.lp_.col_lower_, this->model.lp_.col_upper_);
-      }
-
-      // linear part of the objective
-      if (warmstart_information.objective_changed) {
-         for (size_t variable_index: Range(subproblem.number_variables)) {
-            this->model.lp_.col_cost_[variable_index] = 0.;
-         }
-         subproblem.evaluate_objective_gradient(this->linear_objective);
-         for (const auto [variable_index, value]: this->linear_objective) {
-            this->model.lp_.col_cost_[variable_index] = value;
-         }
-      }
-
-      // constraint bounds
-      if (warmstart_information.constraints_changed) {
-         subproblem.evaluate_constraints(this->constraints);
-      }
-      if (warmstart_information.constraint_bounds_changed) {
-         subproblem.set_constraint_bounds(this->constraints, this->model.lp_.row_lower_, this->model.lp_.row_upper_);
-      }
-
-      // constraint matrix
-      if (warmstart_information.constraints_changed) {
-         // TODO evaluate directly into this->model.lp_.a_matrix_
-         subproblem.evaluate_constraint_jacobian(this->constraint_jacobian);
-         this->model.lp_.a_matrix_.value_.clear();
-         this->model.lp_.a_matrix_.index_.clear();
-         this->model.lp_.a_matrix_.start_.clear();
-         size_t number_nonzeros = 0;
-         this->model.lp_.a_matrix_.start_.emplace_back(number_nonzeros);
-         for (size_t constraint_index = 0; constraint_index < subproblem.number_constraints; constraint_index++) {
-            for (const auto [variable_index, value]: this->constraint_jacobian[constraint_index]) {
-               this->model.lp_.a_matrix_.value_.emplace_back(value);
-               this->model.lp_.a_matrix_.index_.emplace_back(variable_index);
-               number_nonzeros++;
-            }
-            this->model.lp_.a_matrix_.start_.emplace_back(number_nonzeros);
-         }
-      }
-
-      if (this->print_subproblem) {
-         DEBUG << "Linear objective part: "; print_vector(DEBUG, view(this->model.lp_.col_cost_, 0, subproblem.number_variables));
-         DEBUG << "Jacobian:\n";
-         DEBUG << "J = "; print_vector(DEBUG, this->model.lp_.a_matrix_.value_);
-         DEBUG << "with column start: "; print_vector(DEBUG, this->model.lp_.a_matrix_.start_);
-         DEBUG << "and row index: "; print_vector(DEBUG, this->model.lp_.a_matrix_.index_);
-         for (size_t variable_index = 0; variable_index < subproblem.number_variables; variable_index++) {
-            DEBUG << "d" << variable_index << " in [" << this->model.lp_.col_lower_[variable_index] << ", " <<
-               this->model.lp_.col_upper_[variable_index] << "]\n";
-         }
-         for (size_t constraint_index = 0; constraint_index < subproblem.number_constraints; constraint_index++) {
-            DEBUG << "linearized c" << constraint_index << " in [" << this->model.lp_.row_lower_[constraint_index] << ", " <<
-               this->model.lp_.row_upper_[constraint_index]<< "]\n";
-         }
-      }
-   }
-=======
->>>>>>> 8a729532
 } // namespace