// Copyright (c) 2018-2024 Charlie Vanaret
// Licensed under the MIT license. See LICENSE file in the project directory for details.

#ifndef UNO_BQPDSOLVER_H
#define UNO_BQPDSOLVER_H

#include <vector>
#include "ingredients/subproblem/SubproblemStatus.hpp"
#include "linear_algebra/Vector.hpp"
#include "QPSolver.hpp"

// forward declaration
class Options;

// see bqpd.f
enum class BQPDStatus {
   OPTIMAL = 0,
   UNBOUNDED_PROBLEM = 1,
   BOUND_INCONSISTENCY = 2,
   INFEASIBLE = 3,
   INCORRECT_PARAMETER = 4,
   LP_INSUFFICIENT_SPACE = 5,
   HESSIAN_INSUFFICIENT_SPACE = 6,
   SPARSE_INSUFFICIENT_SPACE = 7,
   MAX_RESTARTS_REACHED = 8,
   UNDEFINED = 9
};

enum BQPDMode {
   COLD_START = 0,
   ACTIVE_SET_EQUALITIES = 1, // cold start
   USER_DEFINED = 2, // hot start
   UNCHANGED_ACTIVE_SET = 3,
   UNCHANGED_ACTIVE_SET_AND_JACOBIAN = 4,
   UNCHANGED_ACTIVE_SET_AND_REDUCED_HESSIAN = 5,
   UNCHANGED_ACTIVE_SET_AND_JACOBIAN_AND_REDUCED_HESSIAN = 6, // warm start
};

enum class BQPDProblemType {LP, QP};

class BQPDSolver : public QPSolver {
public:
   BQPDSolver(size_t number_variables, size_t number_constraints, size_t number_objective_gradient_nonzeros, size_t number_jacobian_nonzeros,
         size_t number_hessian_nonzeros, BQPDProblemType problem_type, const Options& options);

   void solve_LP(size_t number_variables, size_t number_constraints, const std::vector<double>& variables_lower_bounds,
         const std::vector<double>& variables_upper_bounds, const std::vector<double>& constraints_lower_bounds,
         const std::vector<double>& constraints_upper_bounds, const SparseVector<double>& linear_objective,
         const RectangularMatrix<double>& constraint_jacobian, const Vector<double>& initial_point, Direction& direction,
         const WarmstartInformation& warmstart_information) override;

   void solve_QP(size_t number_variables, size_t number_constraints, const std::vector<double>& variables_lower_bounds,
         const std::vector<double>& variables_upper_bounds, const std::vector<double>& constraints_lower_bounds,
         const std::vector<double>& constraints_upper_bounds, const SparseVector<double>& linear_objective,
         const RectangularMatrix<double>& constraint_jacobian, const SymmetricMatrix<size_t, double>& hessian, const Vector<double>& initial_point,
         Direction& direction, const WarmstartInformation& warmstart_information) override;

private:
   const size_t number_hessian_nonzeros;
   std::vector<double> lb{}, ub{}; // lower and upper bounds of variables and constraints

   std::vector<double> jacobian{};
   std::vector<int> jacobian_sparsity{};
   int kmax{0}, mlp{1000};
   size_t mxwk0{2000000}, mxiwk0{500000};
   std::array<int, 100> info{};
   std::vector<double> alp{};
   std::vector<int> lp{}, active_set{};
   std::vector<double> w{}, gradient_solution{}, residuals{}, e{};
   size_t size_hessian_sparsity{};
   size_t size_hessian_workspace{};
   size_t size_hessian_sparsity_workspace{};
   std::vector<double> hessian_values{};
   std::vector<int> hessian_sparsity{};
   int k{0};
   int iprint{0}, nout{6};
   double fmin{-1e20};
   int peq_solution{0}, ifail{0};
   const int fortran_shift{1};
   Vector<int> current_hessian_indices{};

   size_t number_calls{0};
   const bool print_subproblem;

   void solve_subproblem(size_t number_variables, size_t number_constraints, const std::vector<double>& variables_lower_bounds,
         const std::vector<double>& variables_upper_bounds, const std::vector<double>& constraints_lower_bounds,
         const std::vector<double>& constraints_upper_bounds, const SparseVector<double>& linear_objective,
         const RectangularMatrix<double>& constraint_jacobian, const Vector<double>& initial_point, Direction& direction,
         const WarmstartInformation& warmstart_information);
<<<<<<< HEAD
   void categorize_constraints(size_t number_variables, size_t number_constraints, Direction& direction);
   void save_hessian_to_local_format(const SymmetricMatrix<size_t, double>& hessian);
=======
   void categorize_constraints(size_t number_variables, Direction& direction);
   void save_hessian_to_local_format(const SymmetricMatrix<double>& hessian);
>>>>>>> 3def637d
   void save_gradients_to_local_format(size_t number_constraints, const SparseVector<double>& linear_objective,
         const RectangularMatrix<double>& constraint_jacobian);
   [[nodiscard]] BQPDMode determine_mode(const WarmstartInformation& warmstart_information) const;
   static BQPDStatus bqpd_status_from_int(int ifail);
   static SubproblemStatus status_from_bqpd_status(BQPDStatus bqpd_status);
};

#endif // UNO_BQPDSOLVER_H<|MERGE_RESOLUTION|>--- conflicted
+++ resolved
@@ -87,13 +87,8 @@
          const std::vector<double>& constraints_upper_bounds, const SparseVector<double>& linear_objective,
          const RectangularMatrix<double>& constraint_jacobian, const Vector<double>& initial_point, Direction& direction,
          const WarmstartInformation& warmstart_information);
-<<<<<<< HEAD
-   void categorize_constraints(size_t number_variables, size_t number_constraints, Direction& direction);
+   void categorize_constraints(size_t number_variables, Direction& direction);
    void save_hessian_to_local_format(const SymmetricMatrix<size_t, double>& hessian);
-=======
-   void categorize_constraints(size_t number_variables, Direction& direction);
-   void save_hessian_to_local_format(const SymmetricMatrix<double>& hessian);
->>>>>>> 3def637d
    void save_gradients_to_local_format(size_t number_constraints, const SparseVector<double>& linear_objective,
          const RectangularMatrix<double>& constraint_jacobian);
    [[nodiscard]] BQPDMode determine_mode(const WarmstartInformation& warmstart_information) const;
