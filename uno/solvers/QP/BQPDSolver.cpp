// Copyright (c) 2018-2024 Charlie Vanaret
// Licensed under the MIT license. See LICENSE file in the project directory for details.

#include <cassert>
#include <algorithm>
#include "BQPDSolver.hpp"
#include "ingredients/subproblem/Direction.hpp"
#include "linear_algebra/RectangularMatrix.hpp"
#include "linear_algebra/SymmetricMatrix.hpp"
#include "linear_algebra/Vector.hpp"
#include "optimization/WarmstartInformation.hpp"
#include "tools/Infinity.hpp"
#include "tools/Logger.hpp"
#include "tools/Options.hpp"

#define BIG 1e30

extern "C" {
   // fortran common block used in bqpd/bqpd.f
   extern struct {
      int kk, ll, kkk, lll, mxws, mxlws;
   } wsc_;

   // fortran common for inertia correction in wdotd
   extern struct {
      double alpha;
   } kktalphac_;

   extern void
   bqpd_(const int* n, const int* m, int* k, int* kmax, double* a, int* la, double* x, double* bl, double* bu, double* f, double* fmin, double* g,
         double* r, double* w, double* e, int* ls, double* alp, int* lp, int* mlp, int* peq, double* ws, int* lws, const int* mode, int* ifail,
         int* info, int* iprint, int* nout);
}

// preallocate a bunch of stuff
BQPDSolver::BQPDSolver(size_t number_variables, size_t number_constraints, size_t number_objective_gradient_nonzeros, size_t number_jacobian_nonzeros,
         size_t number_hessian_nonzeros, BQPDProblemType problem_type, const Options& options):
      QPSolver(), number_hessian_nonzeros(number_hessian_nonzeros),
      lb(number_variables + number_constraints),
      ub(number_variables + number_constraints),
      jacobian(number_jacobian_nonzeros + number_objective_gradient_nonzeros), // Jacobian + objective gradient
      jacobian_sparsity(number_jacobian_nonzeros + number_objective_gradient_nonzeros + number_constraints + 3),
      kmax(problem_type == BQPDProblemType::QP ? options.get_int("BQPD_kmax") : 0), alp(this->mlp), lp(this->mlp),
      active_set(number_variables + number_constraints),
      w(number_variables + number_constraints), gradient_solution(number_variables), residuals(number_variables + number_constraints),
      e(number_variables + number_constraints),
      size_hessian_sparsity(problem_type == BQPDProblemType::QP ? number_hessian_nonzeros + number_variables + 3 : 0),
      size_hessian_workspace(number_hessian_nonzeros + this->kmax * (this->kmax + 9) / 2 + 2 * number_variables + number_constraints + this->mxwk0),
      size_hessian_sparsity_workspace(this->size_hessian_sparsity + this->kmax + this->mxiwk0),
      hessian_values(this->size_hessian_workspace),
      hessian_sparsity(this->size_hessian_sparsity_workspace),
      current_hessian_indices(number_variables),
      print_subproblem(options.get_bool("BQPD_print_subproblem")) {
   // default active set
   for (size_t variable_index: Range(number_variables + number_constraints)) {
      this->active_set[variable_index] = static_cast<int>(variable_index) + this->fortran_shift;
   }
}

void BQPDSolver::solve_QP(size_t number_variables, size_t number_constraints, const std::vector<double>& variables_lower_bounds,
      const std::vector<double>& variables_upper_bounds, const std::vector<double>& constraints_lower_bounds,
      const std::vector<double>& constraints_upper_bounds, const SparseVector<double>& linear_objective,
<<<<<<< HEAD
      const RectangularMatrix<double>& constraint_jacobian, const SymmetricMatrix<size_t, double>& hessian, const std::vector<double>& initial_point,
=======
      const RectangularMatrix<double>& constraint_jacobian, const SymmetricMatrix<double>& hessian, const Vector<double>& initial_point,
>>>>>>> 49aa5835
      Direction& direction, const WarmstartInformation& warmstart_information) {
   if (warmstart_information.objective_changed || warmstart_information.constraints_changed) {
      this->save_hessian_to_local_format(hessian);
   }
   if (this->print_subproblem) {
      DEBUG << "QP:\n";
      DEBUG << "Hessian: " << hessian;
   }
   this->solve_subproblem(number_variables, number_constraints, variables_lower_bounds, variables_upper_bounds, constraints_lower_bounds,
         constraints_upper_bounds, linear_objective, constraint_jacobian, initial_point, direction, warmstart_information);
}

void BQPDSolver::solve_LP(size_t number_variables, size_t number_constraints, const std::vector<double>& variables_lower_bounds,
      const std::vector<double>& variables_upper_bounds, const std::vector<double>& constraints_lower_bounds,
      const std::vector<double>& constraints_upper_bounds, const SparseVector<double>& linear_objective,
      const RectangularMatrix<double>& constraint_jacobian, const Vector<double>& initial_point, Direction& direction,
      const WarmstartInformation& warmstart_information) {
   if (this->print_subproblem) {
      DEBUG << "LP:\n";
   }
   this->solve_subproblem(number_variables, number_constraints, variables_lower_bounds, variables_upper_bounds, constraints_lower_bounds,
         constraints_upper_bounds, linear_objective, constraint_jacobian, initial_point, direction, warmstart_information);
}

void BQPDSolver::solve_subproblem(size_t number_variables, size_t number_constraints, const std::vector<double>& variables_lower_bounds,
      const std::vector<double>& variables_upper_bounds, const std::vector<double>& constraints_lower_bounds,
      const std::vector<double>& constraints_upper_bounds, const SparseVector<double>& linear_objective,
      const RectangularMatrix<double>& constraint_jacobian, const Vector<double>& initial_point, Direction& direction,
      const WarmstartInformation& warmstart_information) {
   // initialize wsc_ common block (Hessian & workspace for BQPD)
   // setting the common block here ensures that several instances of BQPD can run simultaneously
   wsc_.kk = static_cast<int>(this->number_hessian_nonzeros);
   wsc_.ll = static_cast<int>(this->size_hessian_sparsity);
   wsc_.mxws = static_cast<int>(this->size_hessian_workspace);
   wsc_.mxlws = static_cast<int>(this->size_hessian_sparsity_workspace);
   kktalphac_.alpha = 0; // inertia control

   if (this->print_subproblem) {
      DEBUG << "objective gradient: " << linear_objective;
      for (size_t constraint_index: Range(number_constraints)) {
         DEBUG << "gradient c" << constraint_index << ": " << constraint_jacobian[constraint_index];
      }
      for (size_t variable_index: Range(number_variables)) {
         DEBUG << "d_x" << variable_index << " in [" << variables_lower_bounds[variable_index] << ", " << variables_upper_bounds[variable_index] << "]\n";
      }
      for (size_t constraint_index: Range(number_constraints)) {
         DEBUG << "linearized c" << constraint_index << " in [" << constraints_lower_bounds[constraint_index] << ", " << constraints_upper_bounds[constraint_index] << "]\n";
      }
   }

   // Jacobian (objective and constraints)
   if (warmstart_information.objective_changed || warmstart_information.constraints_changed) {
      this->save_gradients_to_local_format(number_constraints, linear_objective, constraint_jacobian);
   }

   // set variable bounds
   if (warmstart_information.variable_bounds_changed) {
      for (size_t variable_index: Range(number_variables)) {
         this->lb[variable_index] = (variables_lower_bounds[variable_index] == -INF<double>) ? -BIG : variables_lower_bounds[variable_index];
         this->ub[variable_index] = (variables_upper_bounds[variable_index] == INF<double>) ? BIG : variables_upper_bounds[variable_index];
      }
   }
   // set constraint bounds
   if (warmstart_information.constraint_bounds_changed) {
      for (size_t constraint_index: Range(number_constraints)) {
         this->lb[number_variables + constraint_index] = (constraints_lower_bounds[constraint_index] == -INF<double>) ? -BIG : constraints_lower_bounds[constraint_index];
         this->ub[number_variables + constraint_index] = (constraints_upper_bounds[constraint_index] == INF<double>) ? BIG : constraints_upper_bounds[constraint_index];
      }
   }

   direction.primals = initial_point;
   const int n = static_cast<int>(number_variables);
   const int m = static_cast<int>(number_constraints);

   const BQPDMode mode = this->determine_mode(warmstart_information);
   const int mode_integer = static_cast<int>(mode);

   // solve the LP/QP
   bqpd_(&n, &m, &this->k, &this->kmax, this->jacobian.data(), this->jacobian_sparsity.data(), direction.primals.data(), this->lb.data(),
         this->ub.data(), &direction.subproblem_objective, &this->fmin, this->gradient_solution.data(), this->residuals.data(), this->w.data(),
         this->e.data(), this->active_set.data(), this->alp.data(), this->lp.data(), &this->mlp, &this->peq_solution, this->hessian_values.data(),
         this->hessian_sparsity.data(), &mode_integer, &this->ifail, this->info.data(), &this->iprint, &this->nout);
   const BQPDStatus bqpd_status = BQPDSolver::bqpd_status_from_int(this->ifail);
   direction.status = BQPDSolver::status_from_bqpd_status(bqpd_status);
   this->number_calls++;

   // project solution into bounds
   for (size_t variable_index: Range(number_variables)) {
      direction.primals[variable_index] = std::min(std::max(direction.primals[variable_index], variables_lower_bounds[variable_index]),
            variables_upper_bounds[variable_index]);
   }
   this->categorize_constraints(number_variables, number_constraints, direction);
}

BQPDMode BQPDSolver::determine_mode(const WarmstartInformation& warmstart_information) const {
   BQPDMode mode = (this->number_calls == 0) ? BQPDMode::ACTIVE_SET_EQUALITIES : BQPDMode::USER_DEFINED;
   // if problem changed, use cold start
   if (warmstart_information.problem_changed) {
      mode = BQPDMode::ACTIVE_SET_EQUALITIES;
   }
   // if only the variable bounds changed, reuse the active set estimate and the Jacobian information
   else if (warmstart_information.variable_bounds_changed && not warmstart_information.objective_changed &&
         not warmstart_information.constraints_changed && not warmstart_information.constraint_bounds_changed) {
      mode = BQPDMode::UNCHANGED_ACTIVE_SET_AND_JACOBIAN;
   }
   return mode;
}

// save Hessian (in arbitrary format) to a "weak" CSC format: compressed columns but row indices are not sorted, nor unique
void BQPDSolver::save_hessian_to_local_format(const SymmetricMatrix<size_t, double>& hessian) {
   const size_t header_size = 1;
   // pointers withing the single array
   int* row_indices = &this->hessian_sparsity[header_size];
   int* column_starts = &this->hessian_sparsity[header_size + hessian.number_nonzeros];
   // header
   this->hessian_sparsity[0] = static_cast<int>(hessian.number_nonzeros + 1);
   // count the elements in each column
   for (size_t column_index: Range(hessian.dimension + 1)) {
      column_starts[column_index] = 0;
   }
   for (const auto [row_index, column_index, element]: hessian) {
      column_starts[column_index + 1]++;
   }
   // carry over the column starts
   for (size_t column_index: Range(1, hessian.dimension + 1)) {
      column_starts[column_index] += column_starts[column_index - 1];
      column_starts[column_index - 1] += this->fortran_shift;
   }
   column_starts[hessian.dimension] += this->fortran_shift;
   // copy the entries
   //std::vector<int> current_indices(hessian.dimension);
   this->current_hessian_indices.fill(0);
   for (const auto [row_index, column_index, element]: hessian) {
      const size_t index = static_cast<size_t>(column_starts[column_index] + this->current_hessian_indices[column_index] - this->fortran_shift);
      assert(index <= static_cast<size_t>(column_starts[column_index + 1]) &&
             "BQPD: error in converting the Hessian matrix to the local format. Try setting the sparse format to CSC");
      this->hessian_values[index] = element;
      row_indices[index] = static_cast<int>(row_index) + this->fortran_shift;
      this->current_hessian_indices[column_index]++;
   }
}

void BQPDSolver::save_gradients_to_local_format(size_t number_constraints, const SparseVector<double>& linear_objective,
      const RectangularMatrix<double>& constraint_jacobian) {
   size_t current_index = 0;
   for (const auto [variable_index, derivative]: linear_objective) {
      this->jacobian[current_index] = derivative;
      this->jacobian_sparsity[current_index + 1] = static_cast<int>(variable_index) + this->fortran_shift;
      current_index++;
   }
   for (size_t constraint_index: Range(number_constraints)) {
      for (const auto [variable_index, derivative]: constraint_jacobian[constraint_index]) {
         this->jacobian[current_index] = derivative;
         this->jacobian_sparsity[current_index + 1] = static_cast<int>(variable_index) + this->fortran_shift;
         current_index++;
      }
   }
   current_index++;
   this->jacobian_sparsity[0] = static_cast<int>(current_index);
   // header
   size_t size = 1;
   this->jacobian_sparsity[current_index] = static_cast<int>(size);
   current_index++;
   size += linear_objective.size();
   this->jacobian_sparsity[current_index] = static_cast<int>(size);
   current_index++;
   for (size_t constraint_index: Range(number_constraints)) {
      size += constraint_jacobian[constraint_index].size();
      this->jacobian_sparsity[current_index] = static_cast<int>(size);
      current_index++;
   }
}

void BQPDSolver::categorize_constraints(size_t number_variables, size_t number_constraints, Direction& direction) {
   direction.multipliers.reset();
   if (direction.constraint_partition.has_value()) {
      direction.constraint_partition.value().reset();
   }
   else {
      direction.constraint_partition = ConstraintPartition(number_constraints);
   }
   ConstraintPartition& constraint_partition = direction.constraint_partition.value();

   // active constraints
   for (size_t active_constraint_index: Range(number_variables - static_cast<size_t>(this->k))) {
      const size_t index = static_cast<size_t>(std::abs(this->active_set[active_constraint_index]) - this->fortran_shift);

      if (index < number_variables) {
         // bound constraint
         if (0 <= this->active_set[active_constraint_index]) { // lower bound active
            direction.multipliers.lower_bounds[index] = this->residuals[index];
            direction.active_set.bounds.at_lower_bound.push_back(index);
         }
         else { // upper bound active */
            direction.multipliers.upper_bounds[index] = -this->residuals[index];
            direction.active_set.bounds.at_upper_bound.push_back(index);
         }
      }
      else {
         // general constraint
         size_t constraint_index = index - number_variables;
         constraint_partition.feasible.push_back(constraint_index);
         if (0 <= this->active_set[active_constraint_index]) { // lower bound active
            direction.multipliers.constraints[constraint_index] = this->residuals[index];
            direction.active_set.constraints.at_lower_bound.push_back(constraint_index);
         }
         else { // upper bound active
            direction.multipliers.constraints[constraint_index] = -this->residuals[index];
            direction.active_set.constraints.at_upper_bound.push_back(constraint_index);
         }
      }
   }

   // inactive constraints
   for (size_t inactive_constraint_index: Range(number_variables - static_cast<size_t>(this->k), number_variables + number_constraints)) {
      size_t index = static_cast<size_t>(std::abs(this->active_set[inactive_constraint_index]) - this->fortran_shift);

      if (number_variables <= index) { // general constraints
         size_t constraint_index = index - number_variables;
         if (this->residuals[index] < 0.) { // infeasible constraint
            constraint_partition.infeasible.push_back(constraint_index);
            if (this->active_set[inactive_constraint_index] < 0) { // upper bound violated
               constraint_partition.upper_bound_infeasible.push_back(constraint_index);
            }
            else { // lower bound violated
               constraint_partition.lower_bound_infeasible.push_back(constraint_index);
            }
         }
         else { // feasible constraint
            constraint_partition.feasible.push_back(constraint_index);
         }
      }
   }
}

BQPDStatus BQPDSolver::bqpd_status_from_int(int ifail) {
   assert(0 <= ifail && ifail <= 9 && "BQPDSolver.bqpd_status_from_int: ifail does not belong to [0, 9]");
   return static_cast<BQPDStatus>(ifail);
}

SubproblemStatus BQPDSolver::status_from_bqpd_status(BQPDStatus bqpd_status) {
   switch (bqpd_status) {
      case BQPDStatus::OPTIMAL:
         return SubproblemStatus::OPTIMAL;
      case BQPDStatus::UNBOUNDED_PROBLEM:
         return SubproblemStatus::UNBOUNDED_PROBLEM;
      case BQPDStatus::BOUND_INCONSISTENCY:
         WARNING << YELLOW << "BQPD error: bound inconsistency\n" << RESET;
         return SubproblemStatus::INFEASIBLE;
      case BQPDStatus::INFEASIBLE:
         return SubproblemStatus::INFEASIBLE;
      // errors
      case BQPDStatus::INCORRECT_PARAMETER:
         WARNING << YELLOW << "BQPD error: incorrect parameter\n" << RESET;
         return SubproblemStatus::ERROR;
      case BQPDStatus::LP_INSUFFICIENT_SPACE:
         WARNING << YELLOW << "BQPD error: LP insufficient space\n" << RESET;
         return SubproblemStatus::ERROR;
      case BQPDStatus::HESSIAN_INSUFFICIENT_SPACE:
         WARNING << YELLOW << "BQPD kmax too small, continue anyway\n" << RESET;
         return SubproblemStatus::ERROR;
      case BQPDStatus::SPARSE_INSUFFICIENT_SPACE:
         WARNING << YELLOW << "BQPD error: sparse insufficient space\n" << RESET;
         return SubproblemStatus::ERROR;
      case BQPDStatus::MAX_RESTARTS_REACHED:
         WARNING << YELLOW << "BQPD max restarts reached\n" << RESET;
         return SubproblemStatus::ERROR;
      case BQPDStatus::UNDEFINED:
         WARNING << YELLOW << "BQPD error: undefined\n" << RESET;
         return SubproblemStatus::ERROR;
   }
   throw std::invalid_argument("The BQPD ifail is not consistent with the Uno status values");
}<|MERGE_RESOLUTION|>--- conflicted
+++ resolved
@@ -60,11 +60,7 @@
 void BQPDSolver::solve_QP(size_t number_variables, size_t number_constraints, const std::vector<double>& variables_lower_bounds,
       const std::vector<double>& variables_upper_bounds, const std::vector<double>& constraints_lower_bounds,
       const std::vector<double>& constraints_upper_bounds, const SparseVector<double>& linear_objective,
-<<<<<<< HEAD
-      const RectangularMatrix<double>& constraint_jacobian, const SymmetricMatrix<size_t, double>& hessian, const std::vector<double>& initial_point,
-=======
-      const RectangularMatrix<double>& constraint_jacobian, const SymmetricMatrix<double>& hessian, const Vector<double>& initial_point,
->>>>>>> 49aa5835
+      const RectangularMatrix<double>& constraint_jacobian, const SymmetricMatrix<size_t, double>& hessian, const Vector<double>& initial_point,
       Direction& direction, const WarmstartInformation& warmstart_information) {
    if (warmstart_information.objective_changed || warmstart_information.constraints_changed) {
       this->save_hessian_to_local_format(hessian);
